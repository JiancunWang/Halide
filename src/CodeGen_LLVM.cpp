#include <iostream>
#include <limits>
#include <sstream>

#include "IRPrinter.h"
#include "CodeGen_LLVM.h"
#include "IROperator.h"
#include "Debug.h"
#include "Deinterleave.h"
#include "Simplify.h"
#include "JITModule.h"
#include "CodeGen_Internal.h"
#include "Lerp.h"
#include "Util.h"
#include "LLVM_Runtime_Linker.h"
#include "MatlabWrapper.h"

#include "CodeGen_X86.h"
#include "CodeGen_GPU_Host.h"
#include "CodeGen_ARM.h"
#include "CodeGen_MIPS.h"
#include "CodeGen_PowerPC.h"
#include "CodeGen_PNaCl.h"
#include "CodeGen_Hexagon.h"

#if !(__cplusplus > 199711L || _MSC_VER >= 1800)

// VS2013 isn't fully C++11 compatible, but it supports enough of what Halide
// needs for now to be an acceptable minimum for Windows.
#error "Halide requires C++11 or VS2013+; please upgrade your compiler."

#endif

namespace Halide {

std::unique_ptr<llvm::Module> codegen_llvm(const Module &module, llvm::LLVMContext &context) {
    std::unique_ptr<Internal::CodeGen_LLVM> cg(Internal::CodeGen_LLVM::new_for_target(module.target(), context));
    return cg->compile(module);
}

namespace Internal {

using namespace llvm;
using std::ostringstream;
using std::cout;
using std::endl;
using std::string;
using std::vector;
using std::pair;
using std::map;
using std::stack;

// Define a local empty inline function for each target
// to disable initialization.
#define LLVM_TARGET(target) \
    inline void Initialize##target##Target() {}
#include <llvm/Config/Targets.def>
#undef LLVM_TARGET

#define LLVM_ASM_PARSER(target)     \
    inline void Initialize##target##AsmParser() {}
#include <llvm/Config/AsmParsers.def>
#undef LLVM_ASM_PARSER

#define LLVM_ASM_PRINTER(target)    \
    inline void Initialize##target##AsmPrinter() {}
#include <llvm/Config/AsmPrinters.def>
#undef LLVM_ASM_PRINTER

#define InitializeTarget(target)              \
        LLVMInitialize##target##Target();     \
        LLVMInitialize##target##TargetInfo(); \
        LLVMInitialize##target##TargetMC();   \
        llvm_##target##_enabled = true;

#define InitializeAsmParser(target)           \
        LLVMInitialize##target##AsmParser();  \

#define InitializeAsmPrinter(target)          \
        LLVMInitialize##target##AsmPrinter(); \

// Override above empty init function with macro for supported targets.
#ifdef WITH_X86
#define InitializeX86Target()       InitializeTarget(X86)
#define InitializeX86AsmParser()    InitializeAsmParser(X86)
#define InitializeX86AsmPrinter()   InitializeAsmPrinter(X86)
#endif

#ifdef WITH_ARM
#define InitializeARMTarget()       InitializeTarget(ARM)
#define InitializeARMAsmParser()    InitializeAsmParser(ARM)
#define InitializeARMAsmPrinter()   InitializeAsmPrinter(ARM)
#endif

#ifdef WITH_PTX
#define InitializeNVPTXTarget()       InitializeTarget(NVPTX)
#define InitializeNVPTXAsmParser()    InitializeAsmParser(NVPTX)
#define InitializeNVPTXAsmPrinter()   InitializeAsmPrinter(NVPTX)
#endif

#ifdef WITH_AARCH64
#define InitializeAArch64Target()       InitializeTarget(AArch64)
#define InitializeAArch64AsmParser()    InitializeAsmParser(AArch64)
#define InitializeAArch64AsmPrinter()   InitializeAsmPrinter(AArch64)
#endif

#ifdef WITH_MIPS
#define InitializeMipsTarget()       InitializeTarget(Mips)
#define InitializeMipsAsmParser()    InitializeAsmParser(Mips)
#define InitializeMipsAsmPrinter()   InitializeAsmPrinter(Mips)
#endif

#ifdef WITH_HEXAGON
#define InitializeHexagonTarget()       InitializeTarget(Hexagon)
#define InitializeHexagonAsmParser()    InitializeAsmParser(Hexagon)
#define InitializeHexagonAsmPrinter()   InitializeAsmPrinter(Hexagon)
#endif

#ifdef WITH_POWERPC
#define InitializePowerPCTarget()       InitializeTarget(PowerPC)
#define InitializePowerPCAsmParser()    InitializeAsmParser(PowerPC)
#define InitializePowerPCAsmPrinter()   InitializeAsmPrinter(PowerPC)
#endif

#ifdef WITH_HEXAGON
#define InitializeHexagonTarget()       InitializeTarget(Hexagon)
#define InitializeHexagonAsmParser()    InitializeAsmParser(Hexagon)
#define InitializeHexagonAsmPrinter()   InitializeAsmPrinter(Hexagon)
#endif

namespace {

// Get the LLVM linkage corresponding to a Halide linkage type.
llvm::GlobalValue::LinkageTypes llvm_linkage(LoweredFunc::LinkageType t) {
    // TODO(dsharlet): For some reason, marking internal functions as
    // private linkage on OSX is causing some of the static tests to
    // fail. Figure out why so we can remove this.
    return llvm::GlobalValue::ExternalLinkage;

    switch (t) {
    case LoweredFunc::External: return llvm::GlobalValue::ExternalLinkage;
    default: return llvm::GlobalValue::PrivateLinkage;
    }
}

}

CodeGen_LLVM::CodeGen_LLVM(Target t) :
    function(NULL), context(NULL),
    builder(NULL),
    value(NULL),
    very_likely_branch(NULL),
    target(t),
    void_t(NULL), i1(NULL), i8(NULL), i16(NULL), i32(NULL), i64(NULL),
    f16(NULL), f32(NULL), f64(NULL),
    buffer_t_type(NULL),
    metadata_t_type(NULL),
    argument_t_type(NULL),
    scalar_value_t_type(NULL),

    // Vector types. These need an LLVMContext before they can be initialized.
    i8x8(NULL),
    i8x16(NULL),
    i8x32(NULL),
    i16x4(NULL),
    i16x8(NULL),
    i16x16(NULL),
    i32x2(NULL),
    i32x4(NULL),
    i32x8(NULL),
    i64x2(NULL),
    i64x4(NULL),
    f32x2(NULL),
    f32x4(NULL),
    f32x8(NULL),
    f64x2(NULL),
    f64x4(NULL),
    i32x16(NULL),

    // Wildcards for pattern matching
    wild_i8x8(Variable::make(Int(8, 8), "*")),
    wild_i16x4(Variable::make(Int(16, 4), "*")),
    wild_i32x2(Variable::make(Int(32, 2), "*")),

    wild_u8x8(Variable::make(UInt(8, 8), "*")),
    wild_u16x4(Variable::make(UInt(16, 4), "*")),
    wild_u32x2(Variable::make(UInt(32, 2), "*")),

    wild_i8x16(Variable::make(Int(8, 16), "*")),
    wild_i16x8(Variable::make(Int(16, 8), "*")),
    wild_i32x4(Variable::make(Int(32, 4), "*")),
    wild_i64x2(Variable::make(Int(64, 2), "*")),

    wild_u8x16(Variable::make(UInt(8, 16), "*")),
    wild_u16x8(Variable::make(UInt(16, 8), "*")),
    wild_u32x4(Variable::make(UInt(32, 4), "*")),
    wild_u64x2(Variable::make(UInt(64, 2), "*")),

    wild_i8x32(Variable::make(Int(8, 32), "*")),
    wild_i16x16(Variable::make(Int(16, 16), "*")),
    wild_i32x8(Variable::make(Int(32, 8), "*")),
    wild_i64x4(Variable::make(Int(64, 4), "*")),

    wild_u8x32(Variable::make(UInt(8, 32), "*")),
    wild_u16x16(Variable::make(UInt(16, 16), "*")),
    wild_u32x8(Variable::make(UInt(32, 8), "*")),
    wild_u64x4(Variable::make(UInt(64, 4), "*")),

    wild_i32x16(Variable::make(Int(32, 16), "*")),
    wild_u32x16(Variable::make(UInt(32, 16), "*")),
    wild_i8x64(Variable::make(Int(8, 64), "*")),
    wild_u8x64(Variable::make(UInt(8, 64), "*")),
    wild_i16x32(Variable::make(Int(16, 32), "*")),
    wild_u16x32(Variable::make(UInt(16, 32), "*")),

    wild_i32x32(Variable::make(Int(32, 32), "*")),
    wild_u32x32(Variable::make(UInt(32, 32), "*")),
    wild_i8x128(Variable::make(Int(8, 128), "*")),
    wild_u8x128(Variable::make(UInt(8, 128), "*")),
    wild_i16x64(Variable::make(Int(16, 64), "*")),
    wild_u16x64(Variable::make(UInt(16, 64), "*")),

    wild_i32x64(Variable::make(Int(32, 64), "*")),
    wild_u32x64(Variable::make(UInt(32, 64), "*")),
    wild_i8x256(Variable::make(Int(8, 256), "*")),
    wild_u8x256(Variable::make(UInt(8, 256), "*")),
    wild_i16x128(Variable::make(Int(16, 128), "*")),
    wild_u16x128(Variable::make(UInt(16, 128), "*")),

    wild_i32x128(Variable::make(Int(32, 128), "*")),
    wild_u32x128(Variable::make(UInt(32, 128), "*")),
    wild_i8x512(Variable::make(Int(8, 512), "*")),
    wild_u8x512(Variable::make(UInt(8, 512), "*")),
    wild_i16x256(Variable::make(Int(16, 256), "*")),
    wild_u16x256(Variable::make(UInt(16, 256), "*")),
    wild_f32x2(Variable::make(Float(32, 2), "*")),

    wild_f32x4(Variable::make(Float(32, 4), "*")),
    wild_f64x2(Variable::make(Float(64, 2), "*")),

    wild_f32x8(Variable::make(Float(32, 8), "*")),
    wild_f64x4(Variable::make(Float(64, 4), "*")),

    wild_u1x_ (Variable::make(UInt(1, 0), "*")),
    wild_i8x_ (Variable::make(Int(8, 0), "*")),
    wild_u8x_ (Variable::make(UInt(8, 0), "*")),
    wild_i16x_(Variable::make(Int(16, 0), "*")),
    wild_u16x_(Variable::make(UInt(16, 0), "*")),
    wild_i32x_(Variable::make(Int(32, 0), "*")),
    wild_u32x_(Variable::make(UInt(32, 0), "*")),
    wild_i64x_(Variable::make(Int(64, 0), "*")),
    wild_u64x_(Variable::make(UInt(64, 0), "*")),
    wild_f32x_(Variable::make(Float(32, 0), "*")),
    wild_f64x_(Variable::make(Float(64, 0), "*")),

    // Bounds of types
    min_i8(Int(8).min()),
    max_i8(Int(8).max()),
    max_u8(UInt(8).max()),

    min_i16(Int(16).min()),
    max_i16(Int(16).max()),
    max_u16(UInt(16).max()),

    min_i32(Int(32).min()),
    max_i32(Int(32).max()),
    max_u32(UInt(32).max()),

    min_i64(Int(64).min()),
    max_i64(Int(64).max()),
    max_u64(UInt(64).max()),

    min_f32(Float(32).min()),
    max_f32(Float(32).max()),

    min_f64(Float(64).min()),
    max_f64(Float(64).max()),
    destructor_block(NULL) {
    initialize_llvm();
}

namespace {

template <typename T>
CodeGen_LLVM *make_codegen(const Target &target,
                           llvm::LLVMContext &context) {
    CodeGen_LLVM *ret = new T(target);
    ret->set_context(context);
    return ret;
}

}

void CodeGen_LLVM::set_context(llvm::LLVMContext &context) {
    this->context = &context;
}

CodeGen_LLVM *CodeGen_LLVM::new_for_target(const Target &target,
                                           llvm::LLVMContext &context) {
    // The awkward mapping from targets to code generators
    if (target.features_any_of({Target::CUDA,
                                Target::OpenCL,
                                Target::OpenGL,
                                Target::OpenGLCompute,
                                Target::Renderscript,
                                Target::Metal})) {
#ifdef WITH_X86
        if (target.arch == Target::X86) {
            return make_codegen<CodeGen_GPU_Host<CodeGen_X86>>(target, context);
        }
#endif
#if defined(WITH_ARM) || defined(WITH_AARCH64)
        if (target.arch == Target::ARM) {
            return make_codegen<CodeGen_GPU_Host<CodeGen_ARM>>(target, context);
        }
#endif
#ifdef WITH_MIPS
        if (target.arch == Target::MIPS) {
            return make_codegen<CodeGen_GPU_Host<CodeGen_MIPS>>(target, context);
        }
#endif
#ifdef WITH_POWERPC
        if (target.arch == Target::POWERPC) {
            return make_codegen<CodeGen_GPU_Host<CodeGen_PowerPC>>(target, context);
        }
#endif
#ifdef WITH_NATIVE_CLIENT
        if (target.arch == Target::PNaCl) {
            return make_codegen<CodeGen_GPU_Host<CodeGen_PNaCl>>(target, context);
        }
#endif

        user_error << "Invalid target architecture for GPU backend: "
                   << target.to_string() << "\n";
        return NULL;

    } else if (target.arch == Target::X86) {
        return make_codegen<CodeGen_X86>(target, context);
    } else if (target.arch == Target::ARM) {
        return make_codegen<CodeGen_ARM>(target, context);
    } else if (target.arch == Target::MIPS) {
        return make_codegen<CodeGen_MIPS>(target, context);
    } else if (target.arch == Target::POWERPC) {
        return make_codegen<CodeGen_PowerPC>(target, context);
    } else if (target.arch == Target::PNaCl) {
        return make_codegen<CodeGen_PNaCl>(target, context);
#ifdef WITH_HEXAGON
    } else if (target.arch == Target::Hexagon) {
      user_warning << "Invoking codegen hexagon\n";
      if (target.os != Target::OSUnknown
          && target.os != Target::HexagonStandalone)
        user_error << "Hexagon not setup yet" << target.os << "\n";
      return make_codegen<CodeGen_Hexagon>(target, context);
#endif
    }

    user_error << "Unknown target architecture: "
               << target.to_string() << "\n";
    return NULL;
}

void CodeGen_LLVM::initialize_llvm() {
    // Initialize the targets we want to generate code for which are enabled
    // in llvm configuration
    if (!llvm_initialized) {
        InitializeNativeTarget();
        InitializeNativeTargetAsmPrinter();
        InitializeNativeTargetAsmParser();

        #define LLVM_TARGET(target)         \
            Initialize##target##Target();
        #include <llvm/Config/Targets.def>
        #undef LLVM_TARGET

        #define LLVM_ASM_PARSER(target)     \
            Initialize##target##AsmParser();
        #include <llvm/Config/AsmParsers.def>
        #undef LLVM_ASM_PARSER

        #define LLVM_ASM_PRINTER(target)    \
            Initialize##target##AsmPrinter();
        #include <llvm/Config/AsmPrinters.def>
        #undef LLVM_ASM_PRINTER

        llvm_initialized = true;
    }
}

void CodeGen_LLVM::init_context() {
    // Ensure our IRBuilder is using the current context.
    delete builder;
    builder = new IRBuilder<>(*context);

    // Branch weights for very likely branches
    llvm::MDBuilder md_builder(*context);
    very_likely_branch = md_builder.createBranchWeights(1 << 30, 0);

    // Define some types
    void_t = llvm::Type::getVoidTy(*context);
    i1 = llvm::Type::getInt1Ty(*context);
    i8 = llvm::Type::getInt8Ty(*context);
    i16 = llvm::Type::getInt16Ty(*context);
    i32 = llvm::Type::getInt32Ty(*context);
    i64 = llvm::Type::getInt64Ty(*context);
    f16 = llvm::Type::getHalfTy(*context);
    f32 = llvm::Type::getFloatTy(*context);
    f64 = llvm::Type::getDoubleTy(*context);

    i8x8 = VectorType::get(i8, 8);
    i8x16 = VectorType::get(i8, 16);
    i8x32 = VectorType::get(i8, 32);
    i16x4 = VectorType::get(i16, 4);
    i16x8 = VectorType::get(i16, 8);
    i16x16 = VectorType::get(i16, 16);
    i32x2 = VectorType::get(i32, 2);
    i32x4 = VectorType::get(i32, 4);
    i32x8 = VectorType::get(i32, 8);
    i64x2 = VectorType::get(i64, 2);
    i64x4 = VectorType::get(i64, 4);
    f32x2 = VectorType::get(f32, 2);
    f32x4 = VectorType::get(f32, 4);
    f32x8 = VectorType::get(f32, 8);
    f64x2 = VectorType::get(f64, 2);
    f64x4 = VectorType::get(f64, 4);
}


void CodeGen_LLVM::init_env_flags() {
  static bool OneTimeOnlyVasili = false;
  if (OneTimeOnlyVasili) return;
  OneTimeOnlyVasili = true;

  if (CodeGen_LLVM::llvm_Hexagon_enabled) {
      cl::ParseEnvironmentOptions("halide-hvx-be", "HALIDE_LLVM_ARGS",
                                  "Halide HVX internal compiler\n");
      // We need to EnableQuIC for LLVM and Halide (Unrolling).
      char *s = strdup("HALIDE_LLVM_QUIC=-enable-quic -hexagon-small-data-threshold=0");
      ::putenv(s);
      cl::ParseEnvironmentOptions("halide-hvx-be", "HALIDE_LLVM_QUIC",
                                  "Halide HVX quic option\n");

      // HVX double mode.
      if (target.has_feature(Halide::Target::HVX_128)) {
        char *s = strdup("HALIDE_LLVM_INTERNAL=-enable-hexagon-hvx-double");
        ::putenv(s);
        cl::ParseEnvironmentOptions("halide-hvx-be", "HALIDE_LLVM_INTERNAL",
                                    "Halide HVX internal options\n");
        if (target.has_feature(Halide::Target::HVX_64))
           internal_error << "Both HVX_64 and HVX_128 set at same time\n";
      }
  }
}

void CodeGen_LLVM::init_module() {
    init_context();

    // Start with a module containing the initial module for this target.
    module = get_initial_module_for_target(target, context);

    // Add flags for llvm here.
    init_env_flags();
}

CodeGen_LLVM::~CodeGen_LLVM() {
    delete builder;
}

bool CodeGen_LLVM::llvm_initialized = false;
bool CodeGen_LLVM::llvm_X86_enabled = false;
bool CodeGen_LLVM::llvm_ARM_enabled = false;
bool CodeGen_LLVM::llvm_Hexagon_enabled = false;
bool CodeGen_LLVM::llvm_AArch64_enabled = false;
bool CodeGen_LLVM::llvm_NVPTX_enabled = false;
bool CodeGen_LLVM::llvm_Mips_enabled = false;
bool CodeGen_LLVM::llvm_PowerPC_enabled = false;

std::unique_ptr<llvm::Module> CodeGen_LLVM::compile(const Module &input) {
    init_module();

    debug(1) << "Target triple of initial module: " << module->getTargetTriple() << "\n";

    module->setModuleIdentifier(input.name());

    // Add some target specific info to the module as metadata.
    module->addModuleFlag(llvm::Module::Warning, "halide_use_soft_float_abi", use_soft_float_abi() ? 1 : 0);
    #if LLVM_VERSION < 36
    module->addModuleFlag(llvm::Module::Warning, "halide_mcpu", ConstantDataArray::getString(*context, mcpu()));
    module->addModuleFlag(llvm::Module::Warning, "halide_mattrs", ConstantDataArray::getString(*context, mattrs()));
    #else
    module->addModuleFlag(llvm::Module::Warning, "halide_mcpu", MDString::get(*context, mcpu()));
    module->addModuleFlag(llvm::Module::Warning, "halide_mattrs", MDString::get(*context, mattrs()));
    #endif

    internal_assert(module && context && builder)
        << "The CodeGen_LLVM subclass should have made an initial module before calling CodeGen_LLVM::compile\n";

    // Ensure some types we need are defined
    buffer_t_type = module->getTypeByName("struct.buffer_t");
    internal_assert(buffer_t_type) << "Did not find buffer_t in initial module";

    metadata_t_type = module->getTypeByName("struct.halide_filter_metadata_t");
    internal_assert(metadata_t_type) << "Did not find halide_filter_metadata_t in initial module";

    argument_t_type = module->getTypeByName("struct.halide_filter_argument_t");
    internal_assert(argument_t_type) << "Did not find halide_filter_argument_t in initial module";

    scalar_value_t_type = module->getTypeByName("struct.halide_scalar_value_t");
    internal_assert(scalar_value_t_type) << "Did not find halide_scalar_value_t in initial module";

    // Generate the code for this module.
    debug(1) << "Generating llvm bitcode...\n";
    for (size_t i = 0; i < input.buffers.size(); i++) {
        compile_buffer(input.buffers[i]);
    }
    for (size_t i = 0; i < input.functions.size(); i++) {
        compile_func(input.functions[i]);
    }

    debug(2) << module.get() << "\n";

    // Verify the module is ok
    verifyModule(*module);
    debug(2) << "Done generating llvm bitcode\n";

//  compile_for_device(stmt, name, args,images_to_embed);

    // Optimize
    CodeGen_LLVM::optimize_module();

    // Disown the module and return it.
    return std::move(module);
}

namespace {

// Make a wrapper to call the function with an array of pointer
// args. This is easier for the JIT to call than a function with an
// unknown (at compile time) argument list.
llvm::Function *add_argv_wrapper(llvm::Module *m, llvm::Function *fn, const std::string &name) {
    llvm::Type *buffer_t_type = m->getTypeByName("struct.buffer_t");
    llvm::Type *i8 = llvm::Type::getInt8Ty(m->getContext());
    llvm::Type *i32 = llvm::Type::getInt32Ty(m->getContext());

    llvm::Type *args_t[] = {i8->getPointerTo()->getPointerTo()};
    llvm::FunctionType *func_t = llvm::FunctionType::get(i32, args_t, false);
    llvm::Function *wrapper = llvm::Function::Create(func_t, llvm::GlobalValue::ExternalLinkage, name, m);
    llvm::BasicBlock *block = llvm::BasicBlock::Create(m->getContext(), "entry", wrapper);
    llvm::IRBuilder<> builder(m->getContext());
    builder.SetInsertPoint(block);

    llvm::Value *arg_array = iterator_to_pointer(wrapper->arg_begin());

    std::vector<llvm::Value *> wrapper_args;
    for (llvm::Function::arg_iterator i = fn->arg_begin(); i != fn->arg_end(); i++) {
        // Get the address of the nth argument
        llvm::Value *ptr = builder.CreateConstGEP1_32(arg_array, wrapper_args.size());
        ptr = builder.CreateLoad(ptr);
        if (i->getType() == buffer_t_type->getPointerTo()) {
            // Cast the argument to a buffer_t *
            wrapper_args.push_back(builder.CreatePointerCast(ptr, buffer_t_type->getPointerTo()));
        } else {
            // Cast to the appropriate type and load
            ptr = builder.CreatePointerCast(ptr, i->getType()->getPointerTo());
            wrapper_args.push_back(builder.CreateLoad(ptr));
        }
    }
    debug(4) << "Creating call from wrapper to actual function\n";
    llvm::Value *result = builder.CreateCall(fn, wrapper_args);
    builder.CreateRet(result);
    llvm::verifyFunction(*wrapper);
    return wrapper;
}

}

void CodeGen_LLVM::compile_func(const LoweredFunc &f) {
    const std::string &name = f.name;
    const std::vector<Argument> &args = f.args;

    // Deduce the types of the arguments to our function
    vector<llvm::Type *> arg_types(args.size());
    for (size_t i = 0; i < args.size(); i++) {
        if (args[i].is_buffer()) {
            arg_types[i] = buffer_t_type->getPointerTo();
        } else {
            arg_types[i] = llvm_type_of(args[i].type);
        }
    }

    for (size_t i = 0; i < args.size(); i++) {
      if (args[i].is_buffer()) {
        const int *sm = &(args[i].stride_multiples[0]);
        if (sm) {
          int dims = args[i].dimensions;
          string arg_name = args[i].name;
          for (int j=0; j < dims; j++) {
            if (sm[j] != -1) {
              string dim = std::to_string(j);
              string stride_name = arg_name + ".stride." + dim;
              ModulusRemainder MR(sm[j], 0);
              alignment_info.push(stride_name, MR);
            }
          }
        }
      }
    }
    // Make our function
    FunctionType *func_t = FunctionType::get(i32, arg_types, false);
    function = llvm::Function::Create(func_t, llvm_linkage(f.linkage), name, module.get());

    // Mark the buffer args as no alias
    for (size_t i = 0; i < args.size(); i++) {
        if (args[i].is_buffer()) {
            function->setDoesNotAlias(i+1);
        }
    }

    debug(1) << "Generating llvm bitcode for function " << name << "...\n";

    // Null out the destructor block.
    destructor_block = NULL;

    // Make the initial basic block
    BasicBlock *block = BasicBlock::Create(*context, "entry", function);
    builder->SetInsertPoint(block);

    // Put the arguments in the symbol table
    {
        size_t i = 0;
        for (auto &arg : function->args()) {
            sym_push(args[i].name, &arg);
            if (args[i].is_buffer()) {
                push_buffer(args[i].name, &arg);
            }

            i++;
        }
    }

    // Ok, we have a module, function, context, and a builder
    // pointing at a brand new basic block. We're good to go.
    f.body.accept(this);

    return_with_error_code(ConstantInt::get(i32, 0));

    // Remove the arguments from the symbol table
    for (size_t i = 0; i < args.size(); i++) {
        sym_pop(args[i].name);
        if (args[i].is_buffer()) {
            pop_buffer(args[i].name);
        }
    }

    module->setModuleIdentifier("halide_module_" + name);
    debug(2) << module.get() << "\n";

    internal_assert(!verifyFunction(*function));

    // If the Func is externally visible, also create the argv wrapper
    // (useful for calling from JIT and other machine interfaces).
    if (f.linkage == LoweredFunc::External) {
        llvm::Function *wrapper = add_argv_wrapper(module.get(), function, name + "_argv");
        llvm::Constant *metadata = embed_metadata(name + "_metadata", name, args);
        if (target.has_feature(Target::RegisterMetadata)) {
            register_metadata(name, metadata, wrapper);
        }

        if (target.has_feature(Target::Matlab)) {
            define_matlab_wrapper(module.get(), name);
        }
    }
}

// Given a range of iterators of constant ints, get a corresponding vector of llvm::Constant.
template<typename It>
std::vector<llvm::Constant*> get_constants(llvm::Type *t, It begin, It end) {
    std::vector<llvm::Constant*> ret;
    for (It i = begin; i != end; i++) {
        ret.push_back(ConstantInt::get(t, *i));
    }
    return ret;
}

BasicBlock *CodeGen_LLVM::get_destructor_block() {
    if (!destructor_block) {
        // Create it if it doesn't exist.
        IRBuilderBase::InsertPoint here = builder->saveIP();
        destructor_block = BasicBlock::Create(*context, "destructor_block", function);
        builder->SetInsertPoint(destructor_block);
        // The first instruction in the destructor block is a phi node
        // that collects the error code.
        PHINode *error_code = builder->CreatePHI(i32, 0);

        // Calls to destructors will get inserted here.

        // The last instruction is the return op that returns it.
        builder->CreateRet(error_code);

        // Jump back to where we were.
        builder->restoreIP(here);

    }
    internal_assert(destructor_block->getParent() == function);
    return destructor_block;
}

Value *CodeGen_LLVM::register_destructor(llvm::Function *destructor_fn, Value *obj, DestructorType when) {

    // Create a null-initialized stack slot to track this object
    llvm::Type *void_ptr = i8->getPointerTo();
    llvm::Value *stack_slot = create_alloca_at_entry(void_ptr, 1, true);

    // Cast the object to llvm's representation of void *
    obj = builder->CreatePointerCast(obj, void_ptr);

    // Put it in the stack slot
    builder->CreateStore(obj, stack_slot);

    // Passing the constant null as the object means the destructor
    // will never get called.
    {
        llvm::Constant *c = dyn_cast<llvm::Constant>(obj);
        if (c && c->isNullValue()) {
            internal_error << "Destructors must take a non-null object\n";
        }
    }

    // Switch to the destructor block, and add code that cleans up
    // this object if the contents of the stack slot is not NULL.
    IRBuilderBase::InsertPoint here = builder->saveIP();
    BasicBlock *dtors = get_destructor_block();

    builder->SetInsertPoint(dtors->getFirstNonPHI());

    PHINode *error_code = dyn_cast<PHINode>(dtors->begin());
    internal_assert(error_code) << "The destructor block is supposed to start with a phi node\n";

    llvm::Value *should_call =
        (when == Always) ?
        ConstantInt::get(i1, 1) :
        builder->CreateIsNotNull(error_code);

    llvm::Function *call_destructor = module->getFunction("call_destructor");
    internal_assert(call_destructor);
    internal_assert(destructor_fn);
    Value *args[] = {get_user_context(), destructor_fn, stack_slot, should_call};
    builder->CreateCall(call_destructor, args);

    // Switch back to the original location
    builder->restoreIP(here);

    // Return the stack slot so that it's possible to cleanup the object early.
    return stack_slot;
}

void CodeGen_LLVM::trigger_destructor(llvm::Function *destructor_fn, Value *stack_slot) {
    llvm::Function *call_destructor = module->getFunction("call_destructor");
    internal_assert(call_destructor);
    internal_assert(destructor_fn);
    Value *should_call = ConstantInt::get(i1, 1);
    Value *args[] = {get_user_context(), destructor_fn, stack_slot, should_call};
    builder->CreateCall(call_destructor, args);
}

void CodeGen_LLVM::compile_buffer(const Buffer &buf) {
    // Embed the buffer declaration as a global.
    internal_assert(buf.defined());

    buffer_t b = *(buf.raw_buffer());
    user_assert(b.host)
        << "Can't embed buffer " << buf.name() << " because it has a null host pointer.\n";
    user_assert(!b.dev_dirty)
        << "Can't embed Image \"" << buf.name() << "\""
        << " because it has a dirty device pointer\n";

    // Figure out the offset of the last pixel.
    size_t num_elems = 1;
    for (int d = 0; b.extent[d]; d++) {
        num_elems += b.stride[d] * (b.extent[d] - 1);
    }
    vector<char> array(b.host, b.host + num_elems * b.elem_size);

    // Embed the buffer_t and make it point to the data array.
    GlobalVariable *global = new GlobalVariable(*module, buffer_t_type,
                                                false, GlobalValue::PrivateLinkage,
                                                0, buf.name() + ".buffer");
    llvm::ArrayType *i32_array = ArrayType::get(i32, 4);

    llvm::Type *padding_bytes_type =
        buffer_t_type->getElementType(buffer_t_type->getNumElements()-1);

    Constant *fields[] = {
        ConstantInt::get(i64, 0), // dev
        create_constant_binary_blob(array, buf.name() + ".data"), // host
        ConstantArray::get(i32_array, get_constants(i32, b.extent, b.extent + 4)),
        ConstantArray::get(i32_array, get_constants(i32, b.stride, b.stride + 4)),
        ConstantArray::get(i32_array, get_constants(i32, b.min, b.min + 4)),
        ConstantInt::get(i32, b.elem_size),
        ConstantInt::get(i8, 1), // host_dirty
        ConstantInt::get(i8, 0), // dev_dirty
        Constant::getNullValue(padding_bytes_type)
    };
    Constant *buffer_struct = ConstantStruct::get(buffer_t_type, fields);
    global->setInitializer(buffer_struct);


    // Finally, dump it in the symbol table
    Constant *zero[] = {ConstantInt::get(i32, 0)};
#if LLVM_VERSION >= 37
    Constant *global_ptr = ConstantExpr::getInBoundsGetElementPtr(buffer_t_type, global, zero);
#else
    Constant *global_ptr = ConstantExpr::getInBoundsGetElementPtr(global, zero);
#endif
    sym_push(buf.name(), global_ptr);
    sym_push(buf.name() + ".buffer", global_ptr);
}

Constant* CodeGen_LLVM::embed_constant_expr(Expr e) {
    if (!e.defined() || e.type() == Handle()) {
        // Handle is always emitted into metadata "undefined", regardless of
        // what sort of Expr is provided.
        return Constant::getNullValue(scalar_value_t_type->getPointerTo());
    }

    llvm::Value *val = codegen(e);
    llvm::Constant *constant = dyn_cast<llvm::Constant>(val);
    internal_assert(constant);

    GlobalVariable *storage = new GlobalVariable(
            *module,
            constant->getType(),
            /*isConstant*/ true,
            GlobalValue::PrivateLinkage,
            constant);

    Constant *zero[] = {ConstantInt::get(i32, 0)};
    return ConstantExpr::getBitCast(
#if LLVM_VERSION >= 37
        ConstantExpr::getInBoundsGetElementPtr(constant->getType(), storage, zero),
#else
        ConstantExpr::getInBoundsGetElementPtr(storage, zero),
#endif
        scalar_value_t_type->getPointerTo());
}

llvm::Constant *CodeGen_LLVM::embed_metadata(const std::string &metadata_name,
        const std::string &function_name, const std::vector<Argument> &args) {
    Constant *zero = ConstantInt::get(i32, 0);

    const int num_args = (int) args.size();

    vector<Constant *> arguments_array_entries;
    for (int arg = 0; arg < num_args; ++arg) {
        Constant *argument_fields[] = {
            create_string_constant(args[arg].name),
            ConstantInt::get(i32, args[arg].kind),
            ConstantInt::get(i32, args[arg].dimensions),
            ConstantInt::get(i32, args[arg].type.code()),
            ConstantInt::get(i32, args[arg].type.bits()),
            embed_constant_expr(args[arg].def),
            embed_constant_expr(args[arg].min),
            embed_constant_expr(args[arg].max)
        };
        arguments_array_entries.push_back(ConstantStruct::get(argument_t_type, argument_fields));
    }
    llvm::ArrayType *arguments_array = ArrayType::get(argument_t_type, num_args);
    GlobalVariable *arguments_array_storage = new GlobalVariable(
        *module,
        arguments_array,
        /*isConstant*/ true,
        GlobalValue::PrivateLinkage,
        ConstantArray::get(arguments_array, arguments_array_entries));

    Value *zeros[] = {zero, zero};
    Constant *metadata_fields[] = {
        /* version */ zero,
        /* num_arguments */ ConstantInt::get(i32, num_args),
#if LLVM_VERSION >= 37
        /* arguments */ ConstantExpr::getInBoundsGetElementPtr(arguments_array, arguments_array_storage, zeros),
#else
        /* arguments */ ConstantExpr::getInBoundsGetElementPtr(arguments_array_storage, zeros),
#endif
        /* target */ create_string_constant(target.to_string()),
        /* name */ create_string_constant(function_name)
    };

    GlobalVariable *metadata = new GlobalVariable(
        *module,
        metadata_t_type,
        /*isConstant*/ true,
        GlobalValue::ExternalLinkage,
        ConstantStruct::get(metadata_t_type, metadata_fields),
        metadata_name);

    return metadata;
}

void CodeGen_LLVM::register_metadata(const std::string &name, llvm::Constant *metadata, llvm::Function *argv_wrapper) {
    llvm::Function *register_metadata = module->getFunction("halide_runtime_internal_register_metadata");
    internal_assert(register_metadata) << "Could not find register_metadata in initial module\n";

    llvm::StructType *register_t_type = module->getTypeByName("struct._halide_runtime_internal_registered_filter_t");
    internal_assert(register_t_type) << "Could not find register_t_type in initial module\n";

    Constant *list_node_fields[] = {
        Constant::getNullValue(i8->getPointerTo()),
        metadata,
        argv_wrapper
    };

    GlobalVariable *list_node = new GlobalVariable(
        *module,
        register_t_type,
        /*isConstant*/ false,
        GlobalValue::PrivateLinkage,
        ConstantStruct::get(register_t_type, list_node_fields));

    llvm::FunctionType *func_t = llvm::FunctionType::get(void_t, false);
    llvm::Function *ctor = llvm::Function::Create(func_t, llvm::GlobalValue::PrivateLinkage, name + ".register_metadata", module.get());
    llvm::BasicBlock *block = llvm::BasicBlock::Create(module->getContext(), "entry", ctor);
    builder->SetInsertPoint(block);
    llvm::Value *call_args[] = {list_node};
    llvm::CallInst *call = builder->CreateCall(register_metadata, call_args);
    call->setDoesNotThrow();
    builder->CreateRet(call);
    llvm::verifyFunction(*ctor);

    llvm::appendToGlobalCtors(*module, ctor, 0);
}

llvm::Type *CodeGen_LLVM::llvm_type_of(Type t) {
    return Internal::llvm_type_of(context, t);
}

void CodeGen_LLVM::optimize_module() {
    debug(3) << "Optimizing module\n";

    if (debug::debug_level >= 3) {
        module->dump();
    }

    #if LLVM_VERSION < 37
    FunctionPassManager function_pass_manager(module.get());
    PassManager module_pass_manager;
    #else
    legacy::FunctionPassManager function_pass_manager(module.get());
    legacy::PassManager module_pass_manager;
    #endif

    #if (LLVM_VERSION >= 36) && (LLVM_VERSION < 37)
    internal_assert(module->getDataLayout()) << "Optimizing module with no data layout, probably will crash in LLVM.\n";
    module_pass_manager.add(new DataLayoutPass());
    #endif

    // Make sure things marked as always-inline get inlined
    module_pass_manager.add(createAlwaysInlinerPass());

    PassManagerBuilder b;
    b.OptLevel = 3;
    b.populateFunctionPassManager(function_pass_manager);
    b.populateModulePassManager(module_pass_manager);

    // Run optimization passes
    module_pass_manager.run(*module);
    function_pass_manager.doInitialization();
    for (llvm::Module::iterator i = module->begin(); i != module->end(); i++) {
        function_pass_manager.run(*i);
    }
    function_pass_manager.doFinalization();

    debug(3) << "After LLVM optimizations:\n";
    if (debug::debug_level >= 2) {
        module->dump();
    }
}

void CodeGen_LLVM::sym_push(const string &name, llvm::Value *value) {
    if (!value->getType()->isVoidTy()) {
        value->setName(name);
    }
    symbol_table.push(name, value);
}

void CodeGen_LLVM::sym_pop(const string &name) {
    symbol_table.pop(name);
}

llvm::Value *CodeGen_LLVM::sym_get(const string &name, bool must_succeed) const {
    // look in the symbol table
    if (!symbol_table.contains(name)) {
        if (must_succeed) {
            std::ostringstream err;
            err << "Symbol not found: " << name << "\n";

            if (debug::debug_level > 0) {
                err << "The following names are in scope:\n"
                    << symbol_table << "\n";
            }

            internal_error << err.str();
        } else {
            return NULL;
        }
    }
    return symbol_table.get(name);
}

bool CodeGen_LLVM::sym_exists(const string &name) const {
    return symbol_table.contains(name);
}

// Take an llvm Value representing a pointer to a buffer_t,
// and populate the symbol table with its constituent parts
void CodeGen_LLVM::push_buffer(const string &name, llvm::Value *buffer) {
    Value *host_ptr = buffer_host(buffer);
    Value *dev_ptr = buffer_dev(buffer);

    // Check it's 32-byte aligned

    // Disabled, because we don't currently require external
    // allocations to be aligned.

    /*
    Value *base = builder->CreatePtrToInt(host_ptr, i64);
    Value *check_alignment = builder->CreateAnd(base, 0x1f);
    check_alignment = builder->CreateIsNull(check_alignment);

    string error_message = "Buffer " + name + " is not 32-byte aligned";
    create_assertion(check_alignment, error_message);
    */

    // Instead track this buffer name so that loads and stores from it
    // don't try to be too aligned.
    if (!target.has_cgoption(Target::BuffersAligned))
      might_be_misaligned.insert(name);

    // Make sure the buffer object itself is not null
    create_assertion(builder->CreateIsNotNull(buffer),
                     Call::make(Int(32), "halide_error_buffer_argument_is_null",
                                {name}, Call::Extern));

    // Push the buffer pointer as well, for backends that care.
    sym_push(name + ".buffer", buffer);

    sym_push(name + ".host", host_ptr);
    sym_push(name + ".dev", dev_ptr);
    Value *nullity_test = builder->CreateAnd(builder->CreateIsNull(host_ptr),
                                             builder->CreateIsNull(dev_ptr));
    sym_push(name + ".host_and_dev_are_null", nullity_test);
    sym_push(name + ".host_dirty", buffer_host_dirty(buffer));
    sym_push(name + ".dev_dirty", buffer_dev_dirty(buffer));
    sym_push(name + ".extent.0", buffer_extent(buffer, 0));
    sym_push(name + ".extent.1", buffer_extent(buffer, 1));
    sym_push(name + ".extent.2", buffer_extent(buffer, 2));
    sym_push(name + ".extent.3", buffer_extent(buffer, 3));
    sym_push(name + ".stride.0", buffer_stride(buffer, 0));
    sym_push(name + ".stride.1", buffer_stride(buffer, 1));
    sym_push(name + ".stride.2", buffer_stride(buffer, 2));
    sym_push(name + ".stride.3", buffer_stride(buffer, 3));
    sym_push(name + ".min.0", buffer_min(buffer, 0));
    sym_push(name + ".min.1", buffer_min(buffer, 1));
    sym_push(name + ".min.2", buffer_min(buffer, 2));
    sym_push(name + ".min.3", buffer_min(buffer, 3));
    sym_push(name + ".elem_size", buffer_elem_size(buffer));
}

void CodeGen_LLVM::pop_buffer(const string &name) {
    sym_pop(name + ".buffer");
    sym_pop(name + ".host");
    sym_pop(name + ".dev");
    sym_pop(name + ".host_and_dev_are_null");
    sym_pop(name + ".host_dirty");
    sym_pop(name + ".dev_dirty");
    sym_pop(name + ".extent.0");
    sym_pop(name + ".extent.1");
    sym_pop(name + ".extent.2");
    sym_pop(name + ".extent.3");
    sym_pop(name + ".stride.0");
    sym_pop(name + ".stride.1");
    sym_pop(name + ".stride.2");
    sym_pop(name + ".stride.3");
    sym_pop(name + ".min.0");
    sym_pop(name + ".min.1");
    sym_pop(name + ".min.2");
    sym_pop(name + ".min.3");
    sym_pop(name + ".elem_size");
}

// Given an llvm value representing a pointer to a buffer_t, extract various subfields
Value *CodeGen_LLVM::buffer_host(Value *buffer) {
    return builder->CreateLoad(buffer_host_ptr(buffer));
}

Value *CodeGen_LLVM::buffer_dev(Value *buffer) {
    return builder->CreateLoad(buffer_dev_ptr(buffer));
}

Value *CodeGen_LLVM::buffer_host_dirty(Value *buffer) {
    return builder->CreateLoad(buffer_host_dirty_ptr(buffer));
}

Value *CodeGen_LLVM::buffer_dev_dirty(Value *buffer) {
    return builder->CreateLoad(buffer_dev_dirty_ptr(buffer));
}

Value *CodeGen_LLVM::buffer_extent(Value *buffer, int i) {
    return builder->CreateLoad(buffer_extent_ptr(buffer, i));
}

Value *CodeGen_LLVM::buffer_stride(Value *buffer, int i) {
    return builder->CreateLoad(buffer_stride_ptr(buffer, i));
}

Value *CodeGen_LLVM::buffer_min(Value *buffer, int i) {
    return builder->CreateLoad(buffer_min_ptr(buffer, i));
}

Value *CodeGen_LLVM::buffer_elem_size(Value *buffer) {
    return builder->CreateLoad(buffer_elem_size_ptr(buffer));
}

Value *CodeGen_LLVM::buffer_host_ptr(Value *buffer) {
    return builder->CreateConstInBoundsGEP2_32(
#if LLVM_VERSION >= 37
        buffer_t_type,
#endif
        buffer,
        0,
        1,
        "buf_host");
}

Value *CodeGen_LLVM::buffer_dev_ptr(Value *buffer) {
    return builder->CreateConstInBoundsGEP2_32(
#if LLVM_VERSION >= 37
        buffer_t_type,
#endif
        buffer,
        0,
        0,
        "buf_dev");
}

Value *CodeGen_LLVM::buffer_host_dirty_ptr(Value *buffer) {
    return builder->CreateConstInBoundsGEP2_32(
#if LLVM_VERSION >= 37
        buffer_t_type,
#endif
        buffer,
        0,
        6,
        "buffer_host_dirty");
}

Value *CodeGen_LLVM::buffer_dev_dirty_ptr(Value *buffer) {
    return builder->CreateConstInBoundsGEP2_32(
#if LLVM_VERSION >= 37
        buffer_t_type,
#endif
        buffer,
        0,
        7,
        "buffer_dev_dirty");
}

Value *CodeGen_LLVM::buffer_extent_ptr(Value *buffer, int i) {
    llvm::Value *zero = ConstantInt::get(i32, 0);
    llvm::Value *field = ConstantInt::get(i32, 2);
    llvm::Value *idx = ConstantInt::get(i32, i);
    vector<llvm::Value *> args = {zero, field, idx};
    return builder->CreateInBoundsGEP(
#if LLVM_VERSION >= 37
        buffer_t_type,
#endif
        buffer,
        args,
        "buf_extent");
}

Value *CodeGen_LLVM::buffer_stride_ptr(Value *buffer, int i) {
    llvm::Value *zero = ConstantInt::get(i32, 0);
    llvm::Value *field = ConstantInt::get(i32, 3);
    llvm::Value *idx = ConstantInt::get(i32, i);
    vector<llvm::Value *> args = {zero, field, idx};
    return builder->CreateInBoundsGEP(
#if LLVM_VERSION >= 37
        buffer_t_type,
#endif
        buffer,
        args,
        "buf_stride");
}

Value *CodeGen_LLVM::buffer_min_ptr(Value *buffer, int i) {
    llvm::Value *zero = ConstantInt::get(i32, 0);
    llvm::Value *field = ConstantInt::get(i32, 4);
    llvm::Value *idx = ConstantInt::get(i32, i);
    vector<llvm::Value *> args = {zero, field, idx};
    return builder->CreateInBoundsGEP(
#if LLVM_VERSION >= 37
        buffer_t_type,
#endif
        buffer,
        args,
        "buf_min");
}

Value *CodeGen_LLVM::buffer_elem_size_ptr(Value *buffer) {
    return builder->CreateConstInBoundsGEP2_32(
#if LLVM_VERSION >= 37
        buffer_t_type,
#endif
        buffer,
        0,
        5,
        "buf_elem_size");
}

Value *CodeGen_LLVM::codegen(Expr e) {
    internal_assert(e.defined());
    debug(4) << "Codegen: " << e.type() << ", " << e << "\n";
    value = NULL;
    e.accept(this);
    internal_assert(value) << "Codegen of an expr did not produce an llvm value\n";
    return value;
}

void CodeGen_LLVM::codegen(Stmt s) {
    internal_assert(s.defined());
    debug(3) << "Codegen: " << s << "\n";
    value = NULL;
    s.accept(this);
}

void CodeGen_LLVM::visit(const IntImm *op) {
    value = ConstantInt::getSigned(llvm_type_of(op->type), op->value);
}

void CodeGen_LLVM::visit(const UIntImm *op) {
    value = ConstantInt::get(llvm_type_of(op->type), op->value);
}

void CodeGen_LLVM::visit(const FloatImm *op) {
    value = ConstantFP::get(llvm_type_of(op->type), op->value);
}

void CodeGen_LLVM::visit(const StringImm *op) {
    value = create_string_constant(op->value);
}

void CodeGen_LLVM::visit(const Cast *op) {
    Halide::Type src = op->value.type();
    Halide::Type dst = op->type;

    value = codegen(op->value);

    llvm::Type *llvm_dst = llvm_type_of(dst);

    if (dst.is_handle() && src.is_handle()) {
        value = builder->CreateBitCast(value, llvm_dst);
    } else if (dst.is_handle() || src.is_handle()) {
        internal_error << "Can't cast from " << src << " to " << dst << "\n";
    } else if (!src.is_float() && !dst.is_float()) {
        // Widening integer casts either zero extend or sign extend,
        // depending on the source type. Narrowing integer casts
        // always truncate.
        value = builder->CreateIntCast(value, llvm_dst, src.is_int());
    } else if (src.is_float() && dst.is_int()) {
        value = builder->CreateFPToSI(value, llvm_dst);
    } else if (src.is_float() && dst.is_uint()) {
        // fptoui has undefined behavior on overflow. Seems reasonable
        // to get an unspecified uint on overflow, but because uint1s
        // are stored in uint8s for float->uint1 casts this undefined
        // behavior manifests itself as uint1 values greater than 1,
        // which could in turn break our bounds inference
        // guarantees. So go via uint8 in this case.
        if (dst.bits() < 8) {
            value = builder->CreateFPToUI(value, llvm_type_of(dst.with_bits(8)));
            value = builder->CreateIntCast(value, llvm_dst, false);
        } else {
            value = builder->CreateFPToUI(value, llvm_dst);
        }
    } else if (src.is_int() && dst.is_float()) {
        value = builder->CreateSIToFP(value, llvm_dst);
    } else if (src.is_uint() && dst.is_float()) {
        value = builder->CreateUIToFP(value, llvm_dst);
    } else {
        internal_assert(src.is_float() && dst.is_float());
        // Float widening or narrowing
        value = builder->CreateFPCast(value, llvm_dst);
    }
}

void CodeGen_LLVM::visit(const Variable *op) {
    value = sym_get(op->name);
}

void CodeGen_LLVM::visit(const Add *op) {
    if (op->type.is_float()) {
        value = builder->CreateFAdd(codegen(op->a), codegen(op->b));
    } else if (op->type.is_int()) {
        // We tell llvm integers don't wrap, so that it generates good
        // code for loop indices.
        value = builder->CreateNSWAdd(codegen(op->a), codegen(op->b));
    } else {
        value = builder->CreateAdd(codegen(op->a), codegen(op->b));
    }
}

void CodeGen_LLVM::visit(const Sub *op) {
    if (op->type.is_float()) {
        value = builder->CreateFSub(codegen(op->a), codegen(op->b));
    } else if (op->type.is_int()) {
        // We tell llvm integers don't wrap, so that it generates good
        // code for loop indices.
        value = builder->CreateNSWSub(codegen(op->a), codegen(op->b));
    } else {
        value = builder->CreateSub(codegen(op->a), codegen(op->b));
    }
}

void CodeGen_LLVM::visit(const Mul *op) {
    if (op->type.is_float()) {
        value = builder->CreateFMul(codegen(op->a), codegen(op->b));
    } else if (op->type.is_int()) {
        // We tell llvm integers don't wrap, so that it generates good
        // code for loop indices.
        value = builder->CreateNSWMul(codegen(op->a), codegen(op->b));
    } else {
        value = builder->CreateMul(codegen(op->a), codegen(op->b));
    }
}

void CodeGen_LLVM::visit(const Div *op) {
    if (op->type.is_float()) {
        value = builder->CreateFDiv(codegen(op->a), codegen(op->b));
    } else if (op->type.is_uint()) {
        value = builder->CreateUDiv(codegen(op->a), codegen(op->b));
    } else {
        // Signed integer division sucks. It should be defined such
        // that it satisifies (a/b)*b + a%b = a, where 0 <= a%b < |b|,
        // i.e. Euclidean division.

        // If it's a small const power of two, then we can just
        // arithmetic right shift. This rounds towards negative
        // infinity.
        for (int bits = 1; bits < 30; bits++) {
            if (is_const(op->b, 1 << bits)) {
                Value *shift = codegen(make_const(op->a.type(), bits));
                value = builder->CreateAShr(codegen(op->a), shift);
                return;
            }
        }

        // We get rounding to work by examining the implied remainder
        // and correcting the quotient.

        /* Here's the C code that we're trying to match:
        int q = a / b;
        int r = a - q * b;
        int bs = b >> (t.bits() - 1);
        int rs = r >> (t.bits() - 1);
        return q - (rs & bs) + (rs & ~bs);
        */

        Value *a = codegen(op->a), *b = codegen(op->b);

        Value *q = builder->CreateSDiv(a, b);
        Value *r = builder->CreateSub(a, builder->CreateMul(q, b));
        Value *shift = ConstantInt::get(a->getType(), op->a.type().bits()-1);
        Value *bs = builder->CreateAShr(b, shift);
        Value *rs = builder->CreateAShr(r, shift);
        Value *round_up = builder->CreateAnd(rs, bs);
        Value *round_down = builder->CreateAnd(rs, builder->CreateNot(bs));
        value = builder->CreateAdd(builder->CreateSub(q, round_up), round_down);
    }
}

void CodeGen_LLVM::visit(const Mod *op) {
    // To match our definition of division, mod should be between 0
    // and |b|.

    if (op->type.is_float()) {
        value = codegen(simplify(op->a - op->b * floor(op->a/op->b)));
    } else if (op->type.is_uint()) {
        int bits;
        if (is_const_power_of_two_integer(op->b, &bits)) {
            Expr one = make_one(op->b.type());
            value = builder->CreateAnd(codegen(op->a), codegen(op->b - one));
        } else {
            value = builder->CreateURem(codegen(op->a), codegen(op->b));
        }
    } else {
        int bits;
        if (is_const_power_of_two_integer(op->b, &bits)) {
            Expr one = make_one(op->b.type());
            value = builder->CreateAnd(codegen(op->a), codegen(op->b - one));
        } else {
            Value *a = codegen(op->a);
            Value *b = codegen(op->b);

            // Match this non-overflowing C code
            /*
              T r = a % b;
              r = r + (r < 0 ? abs(b) : 0);
            */

            Value *r = builder->CreateSRem(a, b);
            Value *zero = ConstantInt::get(r->getType(), 0);
            Value *b_lt_0 = builder->CreateICmpSLT(b, zero);
            Value *abs_b = builder->CreateSelect(b_lt_0, builder->CreateNeg(b), b);
            Value *r_lt_0 = builder->CreateICmpSLT(r, zero);
            value = builder->CreateSelect(r_lt_0, builder->CreateAdd(r, abs_b), r);
        }
    }
}

void CodeGen_LLVM::visit(const Min *op) {
    Value *a = codegen(op->a);
    Value *b = codegen(op->b);
    Value *cmp;

    Halide::Type t = op->a.type();
    if (t.is_float()) {
        cmp = builder->CreateFCmpOLT(a, b);
    } else if (t.is_int()) {
        cmp = builder->CreateICmpSLT(a, b);
    } else {
        cmp = builder->CreateICmpULT(a, b);
    }

    value = builder->CreateSelect(cmp, a, b);
}

void CodeGen_LLVM::visit(const Max *op) {
    Value *a = codegen(op->a);
    Value *b = codegen(op->b);
    Value *cmp;

    Halide::Type t = op->a.type();
    if (t.is_float()) {
        cmp = builder->CreateFCmpOLT(a, b);
    } else if (t.is_int()) {
        cmp = builder->CreateICmpSLT(a, b);
    } else {
        cmp = builder->CreateICmpULT(a, b);
    }

    value = builder->CreateSelect(cmp, b, a);
}

void CodeGen_LLVM::visit(const EQ *op) {
    Value *a = codegen(op->a);
    Value *b = codegen(op->b);
    Halide::Type t = op->a.type();
    if (t.is_float()) {
        value = builder->CreateFCmpOEQ(a, b);
    } else {
        value = builder->CreateICmpEQ(a, b);
    }
}

void CodeGen_LLVM::visit(const NE *op) {
    Value *a = codegen(op->a);
    Value *b = codegen(op->b);
    Halide::Type t = op->a.type();
    if (t.is_float()) {
        value = builder->CreateFCmpONE(a, b);
    } else {
        value = builder->CreateICmpNE(a, b);
    }
}

void CodeGen_LLVM::visit(const LT *op) {
    Value *a = codegen(op->a);
    Value *b = codegen(op->b);

    Halide::Type t = op->a.type();
    if (t.is_float()) {
        value = builder->CreateFCmpOLT(a, b);
    } else if (t.is_int()) {
        value = builder->CreateICmpSLT(a, b);
    } else {
        value = builder->CreateICmpULT(a, b);
    }
}

void CodeGen_LLVM::visit(const LE *op) {
    Value *a = codegen(op->a);
    Value *b = codegen(op->b);
    Halide::Type t = op->a.type();
    if (t.is_float()) {
        value = builder->CreateFCmpOLE(a, b);
    } else if (t.is_int()) {
        value = builder->CreateICmpSLE(a, b);
    } else {
        value = builder->CreateICmpULE(a, b);
    }
}

void CodeGen_LLVM::visit(const GT *op) {
    Value *a = codegen(op->a);
    Value *b = codegen(op->b);
    Halide::Type t = op->a.type();
    if (t.is_float()) {
        value = builder->CreateFCmpOGT(a, b);
    } else if (t.is_int()) {
        value = builder->CreateICmpSGT(a, b);
    } else {
        value = builder->CreateICmpUGT(a, b);
    }
}

void CodeGen_LLVM::visit(const GE *op) {
    Value *a = codegen(op->a);
    Value *b = codegen(op->b);
    Halide::Type t = op->a.type();
    if (t.is_float()) {
        value = builder->CreateFCmpOGE(a, b);
    } else if (t.is_int()) {
        value = builder->CreateICmpSGE(a, b);
    } else {
        value = builder->CreateICmpUGE(a, b);
    }
}

void CodeGen_LLVM::visit(const And *op) {
    value = builder->CreateAnd(codegen(op->a), codegen(op->b));
}

void CodeGen_LLVM::visit(const Or *op) {
    value = builder->CreateOr(codegen(op->a), codegen(op->b));
}

void CodeGen_LLVM::visit(const Not *op) {
    value = builder->CreateNot(codegen(op->a));
}


void CodeGen_LLVM::visit(const Select *op) {
    // For now we always generate select nodes, but the code is here
    // for if then elses if we need it
    if (false && op->condition.type().is_scalar()) {
        // Codegen an if-then-else so we don't go to the expense of
        // generating both vectors

        BasicBlock *true_bb = BasicBlock::Create(*context, "true_bb", function);
        BasicBlock *false_bb = BasicBlock::Create(*context, "false_bb", function);
        BasicBlock *after_bb = BasicBlock::Create(*context, "after_bb", function);
        builder->CreateCondBr(codegen(op->condition), true_bb, false_bb);

        builder->SetInsertPoint(true_bb);
        Value *true_value = codegen(op->true_value);
        builder->CreateBr(after_bb);

        builder->SetInsertPoint(false_bb);
        Value *false_value = codegen(op->false_value);
        builder->CreateBr(after_bb);

        builder->SetInsertPoint(after_bb);
        PHINode *phi = builder->CreatePHI(true_value->getType(), 2);
        phi->addIncoming(true_value, true_bb);
        phi->addIncoming(false_value, false_bb);

        value = phi;
    } else if (op->type == Int(32)) {
        // llvm has a performance bug inside of loop strength
        // reduction that barfs on long chains of selects. To avoid
        // it, we use bit-masking instead.
        Value *cmp = codegen(op->condition);
        Value *a = codegen(op->true_value);
        Value *b = codegen(op->false_value);
        cmp = builder->CreateIntCast(cmp, i32, true);
        a = builder->CreateAnd(a, cmp);
        cmp = builder->CreateNot(cmp);
        b = builder->CreateAnd(b, cmp);
        value = builder->CreateOr(a, b);
    } else {
        value = builder->CreateSelect(codegen(op->condition),
                                      codegen(op->true_value),
                                      codegen(op->false_value));
    }
}

namespace {
Expr promote_64(Expr e) {
    if (const Add *a = e.as<Add>()) {
        return Add::make(promote_64(a->a), promote_64(a->b));
    } else if (const Sub *s = e.as<Sub>()) {
        return Sub::make(promote_64(s->a), promote_64(s->b));
    } else if (const Mul *m = e.as<Mul>()) {
        return Mul::make(promote_64(m->a), promote_64(m->b));
    } else if (const Min *m = e.as<Min>()) {
        return Min::make(promote_64(m->a), promote_64(m->b));
    } else if (const Max *m = e.as<Max>()) {
        return Max::make(promote_64(m->a), promote_64(m->b));
    } else {
        return Cast::make(Int(64), e);
    }
}
}

Value *CodeGen_LLVM::codegen_buffer_pointer(string buffer, Halide::Type type, Expr index) {
    // Promote index to 64-bit on targets that use 64-bit pointers.
    llvm::DataLayout d(module.get());
    if (promote_indices() && d.getPointerSize() == 8) {
        index = promote_64(index);
    }

    // Handles are always indexed as 64-bit.
    if (type.is_handle()) {
        return codegen_buffer_pointer(buffer, UInt(64, type.lanes()), index);
    } else {
        return codegen_buffer_pointer(buffer, type, codegen(index));
    }
}


Value *CodeGen_LLVM::codegen_buffer_pointer(string buffer, Halide::Type type, Value *index) {
    // Find the base address from the symbol table
    Value *base_address = symbol_table.get(buffer + ".host");
    llvm::Type *base_address_type = base_address->getType();
    unsigned address_space = base_address_type->getPointerAddressSpace();

    llvm::Type *load_type = llvm_type_of(type)->getPointerTo(address_space);

    // If the type doesn't match the expected type, we need to pointer cast
    if (load_type != base_address_type) {
        base_address = builder->CreatePointerCast(base_address, load_type);
    }

    // Promote index to 64-bit on targets that use 64-bit pointers.
    llvm::DataLayout d(module.get());
    if (d.getPointerSize() == 8) {
        index = builder->CreateIntCast(index, i64, true);
    }

    return builder->CreateInBoundsGEP(base_address, index);
}

namespace {
int next_power_of_two(int x) {
    for (int p2 = 1; ; p2 *= 2) {
        if (p2 >= x) {
            return p2;
        }
    }
    // unreachable.
}
}

void CodeGen_LLVM::add_tbaa_metadata(llvm::Instruction *inst, string buffer, Expr index) {

    // If the index is constant, we generate some TBAA info that helps
    // LLVM understand our loads/stores aren't aliased.
    bool constant_index = false;
    int64_t base = 0;
    int64_t width = 1;

    if (index.defined()) {
        if (const Ramp *ramp = index.as<Ramp>()) {
            const int64_t *pstride = as_const_int(ramp->stride);
            const int64_t *pbase = as_const_int(ramp->base);
            if (pstride && pbase) {
                // We want to find the smallest aligned width and offset
                // that contains this ramp.
                int64_t stride = *pstride;
                base = *pbase;
                assert(base >= 0);
                width = next_power_of_two(ramp->lanes * stride);

                while (base % width) {
                    base -= base % width;
                    width *= 2;
                }
                constant_index = true;
            }
        } else {
            const int64_t *pbase = as_const_int(index);
            if (pbase) {
                base = *pbase;
                constant_index = true;
            }
        }
    }

    // Add type-based-alias-analysis metadata to the pointer, so that
    // loads and stores to different buffers can get reordered.
    LLVMMDNodeArgumentType root_buffer_type[] = {MDString::get(*context, "Halide buffer")};
    MDNode *tbaa = MDNode::get(*context, root_buffer_type);

    LLVMMDNodeArgumentType this_buffer_type[] = {MDString::get(*context, buffer), tbaa};
    tbaa = MDNode::get(*context, this_buffer_type);

    // We also add metadata for constant indices to allow loads and
    // stores to the same buffer to get reordered.
    if (constant_index) {
        for (int w = 1024; w >= width; w /= 2) {
            int64_t b = (base / w) * w;

            std::stringstream level;
            level << buffer << ".width" << w << ".base" << b;
            LLVMMDNodeArgumentType this_level_type[] = {MDString::get(*context, level.str()), tbaa};
            tbaa = MDNode::get(*context, this_level_type);
        }
    }

    inst->setMetadata("tbaa", tbaa);
}
ModulusRemainder CodeGen_LLVM::getAlignmentInfo(Expr e) {
  return modulus_remainder(e, alignment_info);
}
void CodeGen_LLVM::visit(const Load *op) {

    bool possibly_misaligned = (might_be_misaligned.find(op->name) != might_be_misaligned.end());

    // If it's a Handle, load it as a uint64_t and then cast
    if (op->type.is_handle()) {
        codegen(reinterpret(op->type, Load::make(UInt(64, op->type.lanes()), op->name, op->index, op->image, op->param)));
        return;
    }

    // There are several cases. Different architectures may wish to override some.
    if (op->type.is_scalar()) {
        // Scalar loads
        Value *ptr = codegen_buffer_pointer(op->name, op->type, op->index);
        LoadInst *load = builder->CreateAlignedLoad(ptr, op->type.bytes());
        add_tbaa_metadata(load, op->name, op->index);
        value = load;
    } else {
        const Ramp *ramp = op->index.as<Ramp>();
        const IntImm *stride = ramp ? ramp->stride.as<IntImm>() : NULL;

        if (ramp && stride && stride->value == 1) {
            int alignment = op->type.bytes(); // The size of a single element

            int native_bits = native_vector_bits();
            int native_bytes = native_bits / 8;
            // We assume halide_malloc for the platform returns
            // buffers aligned to at least the native vector
            // width. (i.e. 16-byte alignment on arm, and 32-byte
            // alignment on x86), so this is the maximum alignment we
            // can infer based on the index alone.

            // Boost the alignment if possible, up to the native vector width.
            ModulusRemainder mod_rem = modulus_remainder(ramp->base, alignment_info);
            if (!possibly_misaligned) {
                while ((mod_rem.remainder & 1) == 0 &&
                       (mod_rem.modulus & 1) == 0 &&
                       alignment < native_bytes) {
                    mod_rem.modulus /= 2;
                    mod_rem.remainder /= 2;
                    alignment *= 2;
                }
            }
            // For dense vector loads wider than the native vector
            // width, bust them up into native vectors
            debug(4) << "Generating load w/ alignment: " << alignment << "\n";
            debug(4) << "Type: " << op->type << "\n";
            debug(4) << "Index: " << op->index << "\n";
            int load_lanes = op->type.lanes();
            int native_lanes = native_bits / op->type.bits();
            vector<Value *> slices;
            for (int i = 0; i < load_lanes; i += native_lanes) {
                int slice_lanes = std::min(native_lanes, load_lanes - i);
                Expr slice_base = simplify(ramp->base + i);
                Expr slice_index = slice_lanes == 1 ? slice_base : Ramp::make(slice_base, 1, slice_lanes);
                llvm::Type *slice_type = VectorType::get(llvm_type_of(op->type.element_of()), slice_lanes);
                Value *elt_ptr = codegen_buffer_pointer(op->name, op->type.element_of(), slice_base);
                Value *vec_ptr = builder->CreatePointerCast(elt_ptr, slice_type->getPointerTo());
                LoadInst *load = builder->CreateAlignedLoad(vec_ptr, alignment);
                add_tbaa_metadata(load, op->name, slice_index);
                slices.push_back(load);
            }
            value = concat_vectors(slices);
            debug(2) << "Concat_vectors 1:\n";
            if (debug::debug_level >= 2) value -> dump();
        } else if (ramp && stride && stride->value == 2) {
            // Load two vectors worth and then shuffle
            Expr base_a = ramp->base, base_b = ramp->base + ramp->lanes;

            // False indicates we should take the even-numbered lanes
            // from the load, true indicates we should take the
            // odd-numbered-lanes.
            bool shifted_a = false, shifted_b = false;

            bool external = op->param.defined() || op->image.defined();

            // Don't read beyond the end of an external buffer.
            if (external) {
                base_b -= 1;
                shifted_b = true;
            } else {
                // If the base ends in an odd constant, then subtract one
                // and do a different shuffle. This helps expressions like
                // (f(2*x) + f(2*x+1) share loads
                const Add *add = ramp->base.as<Add>();
                const IntImm *offset = add ? add->b.as<IntImm>() : NULL;
                if (offset && offset->value & 1) {
                    base_a -= 1;
                    shifted_a = true;
                    base_b -= 1;
                    shifted_b = true;
                }
            }

            // Do each load.
            Expr ramp_a = Ramp::make(base_a, 1, ramp->lanes);
            Expr ramp_b = Ramp::make(base_b, 1, ramp->lanes);
            Expr load_a = Load::make(op->type, op->name, ramp_a, op->image, op->param);
            Expr load_b = Load::make(op->type, op->name, ramp_b, op->image, op->param);
            Value *vec_a = codegen(load_a);
            Value *vec_b = codegen(load_b);

            // Shuffle together the results.
            vector<Constant *> indices(ramp->lanes);
            for (int i = 0; i < (ramp->lanes + 1)/2; i++) {
                indices[i] = ConstantInt::get(i32, i*2 + (shifted_a ? 1 : 0));
            }
            for (int i = (ramp->lanes + 1)/2; i < ramp->lanes; i++) {
                indices[i] = ConstantInt::get(i32, i*2 + (shifted_b ? 1 : 0));
            }

            debug(2) << "Loading two vectors and shuffle: \n";

            value = builder->CreateShuffleVector(vec_a, vec_b, ConstantVector::get(indices));
            if (debug::debug_level >= 2) value -> dump();
        } else if (ramp && stride && stride->value == -1) {
            // Load the vector and then flip it in-place
            Expr flipped_base = ramp->base - ramp->lanes + 1;
            Expr flipped_index = Ramp::make(flipped_base, 1, ramp->lanes);
            Expr flipped_load = Load::make(op->type, op->name, flipped_index, op->image, op->param);

            Value *flipped = codegen(flipped_load);

            vector<Constant *> indices(ramp->lanes);
            for (int i = 0; i < ramp->lanes; i++) {
                indices[i] = ConstantInt::get(i32, ramp->lanes-1-i);
            }

            Constant *undef = UndefValue::get(flipped->getType());
            debug(2) << "Load the vector and then flip it in-place\n";
            value = builder->CreateShuffleVector(flipped, undef, ConstantVector::get(indices));
            if (debug::debug_level >= 2) value -> dump();
        } else if (ramp) {
            // Gather without generating the indices as a vector
            Value *ptr = codegen_buffer_pointer(op->name, op->type.element_of(), ramp->base);
            Value *stride = codegen(ramp->stride);
            value = UndefValue::get(llvm_type_of(op->type));
            for (int i = 0; i < ramp->lanes; i++) {
                Value *lane = ConstantInt::get(i32, i);
                LoadInst *val = builder->CreateLoad(ptr);
                add_tbaa_metadata(val, op->name, op->index);
                value = builder->CreateInsertElement(value, val, lane);
                debug(2) << "Generate InsertElement without indices\n";
                if (debug::debug_level >= 2) value -> dump();
                ptr = builder->CreateInBoundsGEP(ptr, stride);
            }
        } else if (false /* should_scalarize(op->index) */) {
            // TODO: put something sensible in for
            // should_scalarize. Probably a good idea if there are no
            // loads in it, and it's all int32.

            // Compute the index as scalars, and then do a gather
            Value *vec = UndefValue::get(llvm_type_of(op->type));
            for (int i = 0; i < op->type.lanes(); i++) {
                Expr idx = extract_lane(op->index, i);
                Value *ptr = codegen_buffer_pointer(op->name, op->type.element_of(), idx);
                LoadInst *val = builder->CreateLoad(ptr);
                add_tbaa_metadata(val, op->name, op->index);
                vec = builder->CreateInsertElement(vec, val, ConstantInt::get(i32, i));
                debug(2) << "Generate InsertElement with index as scalars\n";
                if (debug::debug_level >= 2) vec -> dump();
            }
            value = vec;
        } else {
            // General gathers
            Value *index = codegen(op->index);
            Value *vec = UndefValue::get(llvm_type_of(op->type));
            for (int i = 0; i < op->type.lanes(); i++) {
                Value *idx = builder->CreateExtractElement(index, ConstantInt::get(i32, i));
                Value *ptr = codegen_buffer_pointer(op->name, op->type.element_of(), idx);
                LoadInst *val = builder->CreateLoad(ptr);
                add_tbaa_metadata(val, op->name, op->index);
                vec = builder->CreateInsertElement(vec, val, ConstantInt::get(i32, i));
                debug(2) << "Generate InsertElement general gathers\n";
                if (debug::debug_level >= 2) vec -> dump();
            }
            value = vec;
        }
    }

}

void CodeGen_LLVM::visit(const Ramp *op) {
    if (is_const(op->stride) && !is_const(op->base)) {
        // If the stride is const and the base is not (e.g. ramp(x, 1,
        // 4)), we can lift out the stride and broadcast the base so
        // we can do a single vector broadcast and add instead of
        // repeated insertion
        Expr broadcast = Broadcast::make(op->base, op->lanes);
        Expr ramp = Ramp::make(make_zero(op->base.type()), op->stride, op->lanes);
        value = codegen(broadcast + ramp);
    } else {
        // Otherwise we generate element by element by adding the stride to the base repeatedly

        Value *base = codegen(op->base);
        Value *stride = codegen(op->stride);

        value = UndefValue::get(llvm_type_of(op->type));
        for (int i = 0; i < op->type.lanes(); i++) {
            if (i > 0) {
                if (op->type.is_float()) {
                    base = builder->CreateFAdd(base, stride);
                } else {
                    base = builder->CreateNSWAdd(base, stride);
                }
            }
            value = builder->CreateInsertElement(value, base, ConstantInt::get(i32, i));
            debug(2) << "Generate InsertElement Ramp adding stride to base\n";
            if (debug::debug_level >= 2) value -> dump();
        }
    }
}

llvm::Value *CodeGen_LLVM::create_broadcast(llvm::Value *v, int lanes) {
    Constant *undef = UndefValue::get(VectorType::get(v->getType(), lanes));
    Constant *zero = ConstantInt::get(i32, 0);
    v = builder->CreateInsertElement(undef, v, zero);
    debug(2) << "Generate InsertElement broadcast v\n";
    if (debug::debug_level >= 2) v -> dump();
    Constant *zeros = ConstantVector::getSplat(lanes, zero);
    debug(2) << "Creating broadcast via shufflevector of zeros and V\n";
    Value *value = builder->CreateShuffleVector(v, undef, zeros);
    if (debug::debug_level >= 2) value -> dump();
    return value;
}

void CodeGen_LLVM::visit(const Broadcast *op) {
    value = create_broadcast(codegen(op->value), op->lanes);
    if (debug::debug_level >= 2) value -> dump();
}

// Pass through scalars, and unpack broadcasts. Assert if it's a non-vector broadcast.
Expr unbroadcast(Expr e) {
    if (e.type().is_vector()) {
        const Broadcast *broadcast = e.as<Broadcast>();
        internal_assert(broadcast);
        return broadcast->value;
    } else {
        return e;
    }
}

Value *CodeGen_LLVM::interleave_vectors(Type type, const std::vector<Expr>& vecs) {
    if(vecs.size() == 1) {
        return codegen(vecs[0]);
    } else if(vecs.size() == 2) {
        Expr a = vecs[0], b = vecs[1];
        debug(3) << "Vectors to interleave: " << a << ", " << b << "\n";

        vector<Constant *> indices(type.lanes());
        for (int i = 0; i < type.lanes(); i++) {
            int idx = i/2;
            if (i % 2 == 1) idx += a.type().lanes();
            indices[i] = ConstantInt::get(i32, idx);
        }

        debug(2) << "Interleaving vectors\n";
        Value *value = builder->CreateShuffleVector(codegen(a), codegen(b), ConstantVector::get(indices));
        if (debug::debug_level >= 2) value -> dump();
        return value;
    } else if(vecs.size() == 3) {
        Expr a = vecs[0], b = vecs[1], c = vecs[2];
        debug(3) << "Vectors to interleave: " << a << ", " << b << ", " << c << "\n";

        // First we shuffle a & b together...
        vector<Constant *> indices(type.lanes());
        for (int i = 0; i < type.lanes(); i++) {
            if (i % 3 == 0) {
                indices[i] = ConstantInt::get(i32, i/3);
            } else if (i % 3 == 1) {
                indices[i] = ConstantInt::get(i32, i/3 + a.type().lanes());
            } else {
                indices[i] = UndefValue::get(i32);
            }
        }
        debug(2) << "Interleaving 3 vectors, ab first\n";
        Value *value_ab = builder->CreateShuffleVector(codegen(a), codegen(b), ConstantVector::get(indices));
        if (debug::debug_level >= 2) value_ab -> dump();

        // Then we create a vector of the output size that contains c...
        for (int i = 0; i < type.lanes(); i++) {
            if (i < c.type().lanes()) {
                indices[i] = ConstantInt::get(i32, i);
            } else {
                indices[i] = UndefValue::get(i32);
            }
        }

        Value *none = UndefValue::get(llvm_type_of(c.type()));
        debug(2) << "Interleaving 3 vectors, now c\n";
        Value *value_c = builder->CreateShuffleVector(codegen(c), none, ConstantVector::get(indices));
        if (debug::debug_level >= 2) value_c -> dump();


        // Finally, we shuffle the above 2 vectors together into the result.
        for (int i = 0; i < type.lanes(); i++) {
            if (i % 3 < 2) {
                indices[i] = ConstantInt::get(i32, i);
            } else {
                indices[i] = ConstantInt::get(i32, i/3 + type.lanes());
            }
        }
        debug(2) << "Interleaving 3 vectors, last c\n";
        Value *value = builder->CreateShuffleVector(value_ab, value_c, ConstantVector::get(indices));
        if (debug::debug_level >= 2) value -> dump();
        return value;
    } else if (vecs.size() == 4 && vecs[0].type().bits() <= 32) {
        Expr a = vecs[0], b = vecs[1], c = vecs[2], d = vecs[3];
        debug(3) << "Vectors to interleave: " << a << ", " << b << ", " << c << ", " << d << "\n";

        int half_lanes = type.lanes() / 2;
        vector<Constant *> indices(half_lanes);
        for (int i = 0; i < half_lanes; i++) {
            int idx = i/2;
            if (i % 2 == 1) idx += a.type().lanes();
            indices[i] = ConstantInt::get(i32, idx);
        }

        // First we shuffle a & b together...
        debug(2) << "Interleaving 4 vectors, a & b \n";
        Value *value_ab = builder->CreateShuffleVector(codegen(a), codegen(b), ConstantVector::get(indices));
        if (debug::debug_level >= 2) value_ab -> dump();


        // Next we shuffle c & d together...
        debug(2) << "Interleaving 4 vectors, c & d \n";
        Value *value_cd = builder->CreateShuffleVector(codegen(c), codegen(d), ConstantVector::get(indices));
        if (debug::debug_level >= 2) value_cd -> dump();


        // Now we reinterpret the shuffled vectors as vectors of pairs...
        Type t = a.type().with_bits(a.type().bits() * 2);
        Value *vec_ab = builder->CreateBitCast(value_ab, llvm_type_of(t));
        Value *vec_cd = builder->CreateBitCast(value_cd, llvm_type_of(t));

        // Finally, we shuffle the above 2 vectors together into the result.
        debug(2) << "Interleaving 4 vectors, ab & cd \n";
        Value *vec = builder->CreateShuffleVector(vec_ab, vec_cd, ConstantVector::get(indices));
        if (debug::debug_level >= 2) vec -> dump();

        Value *value = builder->CreateBitCast(vec, llvm_type_of(type));
        if (debug::debug_level >= 2) value -> dump();
        return value;
    } else {
        Type even_t = type.with_lanes(0);
        Type odd_t  = type.with_lanes(0);
        std::vector<Expr> even_vecs, odd_vecs;
        int odd_num_vecs = vecs.size() % 2;
        for (size_t i = 0; i < vecs.size() - odd_num_vecs; ++i) {
            if (i % 2 == 0) {
                even_t = even_t.with_lanes(even_t.lanes() + vecs[i].type().lanes());
                even_vecs.push_back(vecs[i]);
            } else {
                odd_t = odd_t.with_lanes(odd_t.lanes() + vecs[i].type().lanes());
                odd_vecs.push_back(vecs[i]);
            }
        }

        Expr last;
        if (odd_num_vecs) {
            last = vecs.back();
        }

        Value* a = interleave_vectors(even_t, even_vecs);
        Value* b = interleave_vectors(odd_t, odd_vecs);

        if (odd_num_vecs == 0 ) {
            vector<Constant *> indices(type.lanes());
            for (int i = 0; i < type.lanes(); i++) {
                int idx = i/2;
                if (i % 2 == 1) idx += even_t.lanes();
                indices[i] = ConstantInt::get(i32, idx);
            }

            debug(2) << "Interleaving 2 vectors, p1\n";
            Value *value = builder->CreateShuffleVector(a, b, ConstantVector::get(indices));
            if (debug::debug_level >= 2) value -> dump();
            return value;
        } else {
            vector<Constant *> indices(type.lanes());
            for (int i = 0, idx = 0; i < type.lanes(); i++) {
                if (i % vecs.size() < vecs.size()-1) {
                    if (idx % 2 == 0) {
                        indices[i] = ConstantInt::get(i32, idx / 2);
                    } else {
                        indices[i] = ConstantInt::get(i32, idx / 2 + even_t.lanes());
                    }

                    ++idx;
                } else {
                    indices[i] = UndefValue::get(i32);
                }
            }

            debug(2) << "Interleaving 2 vectors, p2\n";
            Value *ab = builder->CreateShuffleVector(a, b, ConstantVector::get(indices));

            for (int i = 0; i < type.lanes(); i++) {
                if (i < last.type().lanes()) {
                    indices[i] = ConstantInt::get(i32, i);
                } else {
                    indices[i] = UndefValue::get(i32);
                }
            }

            debug(2) << "Interleaving 2 vectors, p3\n";
            Value *none = UndefValue::get(llvm_type_of(last.type()));
            Value *c = builder->CreateShuffleVector(codegen(last), none, ConstantVector::get(indices));
            if (debug::debug_level >= 2) c -> dump();


            for (int i = 0; i < type.lanes(); i++) {
                if (i % vecs.size() < vecs.size()-1) {
                    indices[i] = ConstantInt::get(i32, i);
                } else {
                    indices[i] = ConstantInt::get(i32, i/vecs.size() + type.lanes());
                }
            }

            debug(2) << "Interleaving 2 vectors, p4\n";
            Value *value = builder->CreateShuffleVector(ab, c, ConstantVector::get(indices));
            if (debug::debug_level >= 2) value -> dump();
            return value;
        }
    }
}

void CodeGen_LLVM::scalarize(Expr e) {
    llvm::Type *result_type = llvm_type_of(e.type());

    Value *result = UndefValue::get(result_type);

    for (int i = 0; i < e.type().lanes(); i++) {
        Value *v = codegen(extract_lane(e, i));
        result = builder->CreateInsertElement(result, v, ConstantInt::get(i32, i));
        debug(2) << "Generate InsertElement scalarize\n";
        if (debug::debug_level >= 2) result -> dump();
    }
    value = result;
}

void CodeGen_LLVM::visit(const Call *op) {
    internal_assert((op->call_type == Call::Extern || op->call_type == Call::Intrinsic))
        << "Can only codegen extern calls and intrinsics\n";


    if (op->call_type == Call::Intrinsic) {
        // Some call nodes are actually injected at various stages as a
        // cue for llvm to generate particular ops. In general these are
        // handled in the standard library, but ones with e.g. varying
        // types are handled here.
        if (op->name == Call::shuffle_vector) {
            internal_assert((int) op->args.size() == 1 + op->type.lanes());
            vector<Constant *> indices(op->type.lanes());
            for (size_t i = 0; i < indices.size(); i++) {
                const IntImm *idx = op->args[i+1].as<IntImm>();
                internal_assert(idx);
                internal_assert(idx->value >= 0 && idx->value <= op->args[0].type().lanes());
                indices[i] = ConstantInt::get(i32, idx->value);
            }
            Value *arg = codegen(op->args[0]);

            // Make a size 1 vector of undef at the end to mix in undef values.
            Value *undefs = UndefValue::get(arg->getType());
            debug(2) << "shuffle call intrin\n";
            value = builder->CreateShuffleVector(arg, undefs, ConstantVector::get(indices));
            if (debug::debug_level >= 2) value -> dump();

            if (op->type.is_scalar()) {
                value = builder->CreateExtractElement(value, ConstantInt::get(i32, 0));
            }

        } else if (op->name == Call::interleave_vectors) {
            internal_assert(0 < op->args.size());
            value = interleave_vectors(op->type, op->args);
        } else if (op->name == Call::debug_to_file) {
            internal_assert(op->args.size() == 9);
            const StringImm *filename = op->args[0].as<StringImm>();
            const Load *func = op->args[1].as<Load>();
            internal_assert(func && filename) << "Malformed debug_to_file node\n";
            // Grab the function from the initial module
            llvm::Function *debug_to_file = module->getFunction("halide_debug_to_file");
            internal_assert(debug_to_file) << "Could not find halide_debug_to_file function in initial module\n";

            // Make the filename a global string constant
            Value *user_context = get_user_context();
            Value *char_ptr = codegen(Expr(filename));
            Value *data_ptr = symbol_table.get(func->name + ".host");
            data_ptr = builder->CreatePointerCast(data_ptr, i8->getPointerTo());
            vector<Value *> args = {user_context, char_ptr, data_ptr};
            for (size_t i = 3; i < 9; i++) {
                debug(4) << op->args[i];
                args.push_back(codegen(op->args[i]));
            }

            debug(4) << "Creating call to debug_to_file\n";

            value = builder->CreateCall(debug_to_file, args);
        } else if (op->name == Call::bitwise_and) {
            internal_assert(op->args.size() == 2);
            value = builder->CreateAnd(codegen(op->args[0]), codegen(op->args[1]));
        } else if (op->name == Call::bitwise_xor) {
            internal_assert(op->args.size() == 2);
            value = builder->CreateXor(codegen(op->args[0]), codegen(op->args[1]));
        } else if (op->name == Call::bitwise_or) {
            internal_assert(op->args.size() == 2);
            value = builder->CreateOr(codegen(op->args[0]), codegen(op->args[1]));
        } else if (op->name == Call::bitwise_not) {
            internal_assert(op->args.size() == 1);
            value = builder->CreateNot(codegen(op->args[0]));
        } else if (op->name == Call::reinterpret) {
            internal_assert(op->args.size() == 1);
            Type dst = op->type;
            Type src = op->args[0].type();
            llvm::Type *llvm_dst = llvm_type_of(dst);
            value = codegen(op->args[0]);
            if (src.is_handle() && !dst.is_handle()) {
                internal_assert(dst.is_uint() && dst.bits() == 64);

                // Handle -> UInt64
                llvm::DataLayout d(module.get());
                if (d.getPointerSize() == 4) {
                    llvm::Type *intermediate = llvm_type_of(UInt(32, dst.lanes()));
                    value = builder->CreatePtrToInt(value, intermediate);
                    value = builder->CreateZExt(value, llvm_dst);
                } else if (d.getPointerSize() == 8) {
                    value = builder->CreatePtrToInt(value, llvm_dst);
                } else {
                    internal_error << "Pointer size is neither 4 nor 8 bytes\n";
                }

            } else if (dst.is_handle() && !src.is_handle()) {
                internal_assert(src.is_uint() && src.bits() == 64);

                // UInt64 -> Handle
                llvm::DataLayout d(module.get());
                if (d.getPointerSize() == 4) {
                    llvm::Type *intermediate = llvm_type_of(UInt(32, src.lanes()));
                    value = builder->CreateTrunc(value, intermediate);
                    value = builder->CreateIntToPtr(value, llvm_dst);
                } else if (d.getPointerSize() == 8) {
                    value = builder->CreateIntToPtr(value, llvm_dst);
                } else {
                    internal_error << "Pointer size is neither 4 nor 8 bytes\n";
                }

            } else {
                value = builder->CreateBitCast(codegen(op->args[0]), llvm_dst);
            }
        } else if (op->name == Call::shift_left) {
            internal_assert(op->args.size() == 2);
            value = builder->CreateShl(codegen(op->args[0]), codegen(op->args[1]));
        } else if (op->name == Call::shift_right) {
            internal_assert(op->args.size() == 2);
            if (op->type.is_int()) {
                value = builder->CreateAShr(codegen(op->args[0]), codegen(op->args[1]));
            } else {
                value = builder->CreateLShr(codegen(op->args[0]), codegen(op->args[1]));
            }
        } else if (op->name == Call::abs) {

            internal_assert(op->args.size() == 1);

            // Check if an appropriate vector abs for this type exists in the initial module
            Type t = op->args[0].type();
            string name = (t.is_float() ? "abs_f" : "abs_i") + std::to_string(t.bits());
            llvm::Function * builtin_abs =
                find_vector_runtime_function(name, op->type.lanes()).first;

            if (t.is_vector() && builtin_abs) {
                codegen(Call::make(op->type, name, op->args, Call::Extern));
            } else {
                // Generate select(x >= 0, x, -x) instead
                Value *arg = codegen(op->args[0]);
                Value *zero = Constant::getNullValue(arg->getType());
                Value *cmp, *neg;
                if (t.is_float()) {
                    cmp = builder->CreateFCmpOGE(arg, zero);
                    neg = builder->CreateFSub(zero, arg);
                } else {
                    internal_assert(t.is_int());
                    cmp = builder->CreateICmpSGE(arg, zero);
                    neg = builder->CreateSub(zero, arg);
                }
                value = builder->CreateSelect(cmp, arg, neg);
            }
        } else if (op->name == Call::absd) {

            internal_assert(op->args.size() == 2);

            Expr a = op->args[0];
            Expr b = op->args[1];

            // Check if an appropriate vector abs for this type exists in the initial module
            Type t = a.type();
            string name;
            if (t.is_float()) {
                codegen(abs(a - b));
                return;
            } else if (t.is_int()) {
                name = "absd_i" + std::to_string(t.bits());
            } else {
                name = "absd_u" + std::to_string(t.bits());
            }

            llvm::Function *builtin_absd =
                find_vector_runtime_function(name, op->type.lanes()).first;

            if (t.is_vector() && builtin_absd) {
                codegen(Call::make(op->type, name, op->args, Call::Extern));
            } else {
                // Use a select instead
                codegen(Select::make(a < b, b - a, a - b));
            }
        } else if (op->name == Call::copy_buffer_t) {
            // Make some memory for this buffer_t
            Value *dst = create_alloca_at_entry(buffer_t_type, 1);
            Value *src = codegen(op->args[0]);
            src = builder->CreatePointerCast(src, buffer_t_type->getPointerTo());
            src = builder->CreateLoad(src);
            builder->CreateStore(src, dst);
            value = dst;
        } else if (op->name == Call::create_buffer_t) {
            // Make some memory for this buffer_t
            Value *buffer = create_alloca_at_entry(buffer_t_type, 1);

            // Populate the fields
            internal_assert(op->args[0].type().is_handle())
                << "The first argument to create_buffer_t must be a Handle\n";
            Value *host_ptr = codegen(op->args[0]);
            host_ptr = builder->CreatePointerCast(host_ptr, i8->getPointerTo());
            builder->CreateStore(host_ptr, buffer_host_ptr(buffer));

            // Type check integer arguments
            for (size_t i = 2; i < op->args.size(); i++) {
                internal_assert(op->args[i].type() == Int(32))
                    << "All arguments to create_buffer_t beyond the second must have type Int(32)\n";
            }

            // Second argument is used solely for its Type. Value is unimportant.
            // Currenty, only the size matters, but ultimately we will encode
            // complete type info in buffer_t.
            Value *elem_size = codegen(op->args[1].type().bytes());
            builder->CreateStore(elem_size, buffer_elem_size_ptr(buffer));

            int dims = (op->args.size() - 2) / 3;
            user_assert(dims <= 4)
                << "Halide currently has a limit of four dimensions on "
                << "Funcs used on the GPU or passed to extern stages.\n";
            for (int i = 0; i < 4; i++) {
                Value *min, *extent, *stride;
                if (i < dims) {
                    min    = codegen(op->args[i*3+2]);
                    extent = codegen(op->args[i*3+3]);
                    stride = codegen(op->args[i*3+4]);
                } else {
                    min = extent = stride = ConstantInt::get(i32, 0);
                }
                builder->CreateStore(min, buffer_min_ptr(buffer, i));
                builder->CreateStore(extent, buffer_extent_ptr(buffer, i));
                builder->CreateStore(stride, buffer_stride_ptr(buffer, i));
            }

            builder->CreateStore(ConstantInt::get(i8, 0), buffer_host_dirty_ptr(buffer));
            builder->CreateStore(ConstantInt::get(i8, 0), buffer_dev_dirty_ptr(buffer));
            builder->CreateStore(ConstantInt::get(i64, 0), buffer_dev_ptr(buffer));

            value = buffer;
        } else if (op->name == Call::extract_buffer_host) {
            internal_assert(op->args.size() == 1);
            Value *buffer = codegen(op->args[0]);
            buffer = builder->CreatePointerCast(buffer, buffer_t_type->getPointerTo());
            value = buffer_host(buffer);
        } else if (op->name == Call::extract_buffer_min) {
            internal_assert(op->args.size() == 2);
            const IntImm *idx = op->args[1].as<IntImm>();
            internal_assert(idx);
            Value *buffer = codegen(op->args[0]);
            buffer = builder->CreatePointerCast(buffer, buffer_t_type->getPointerTo());
            value = buffer_min(buffer, idx->value);
        } else if (op->name == Call::extract_buffer_max) {
            internal_assert(op->args.size() == 2);
            const IntImm *idx = op->args[1].as<IntImm>();
            internal_assert(idx);
            Value *buffer = codegen(op->args[0]);
            buffer = builder->CreatePointerCast(buffer, buffer_t_type->getPointerTo());
            Value *extent = buffer_extent(buffer, idx->value);
            Value *min = buffer_min(buffer, idx->value);
            Value *max_plus_one = builder->CreateNSWAdd(min, extent);
            value = builder->CreateNSWSub(max_plus_one, ConstantInt::get(i32, 1));
        } else if (op->name == Call::rewrite_buffer) {
            int dims = ((int)(op->args.size())-2)/3;
            internal_assert((int)(op->args.size()) == dims*3 + 2);
            internal_assert(dims <= 4);

            Value *buffer = codegen(op->args[0]);

            // Rewrite the buffer_t using the args
            builder->CreateStore(codegen(op->args[1]), buffer_elem_size_ptr(buffer));
            for (int i = 0; i < dims; i++) {
                builder->CreateStore(codegen(op->args[i*3+2]), buffer_min_ptr(buffer, i));
                builder->CreateStore(codegen(op->args[i*3+3]), buffer_extent_ptr(buffer, i));
                builder->CreateStore(codegen(op->args[i*3+4]), buffer_stride_ptr(buffer, i));
            }
            for (int i = dims; i < 4; i++) {
                builder->CreateStore(ConstantInt::get(i32, 0), buffer_min_ptr(buffer, i));
                builder->CreateStore(ConstantInt::get(i32, 0), buffer_extent_ptr(buffer, i));
                builder->CreateStore(ConstantInt::get(i32, 0), buffer_stride_ptr(buffer, i));
            }

            // From the point of view of the continued code (a containing assert stmt), this returns true.
            value = codegen(const_true());
        } else if (op->name == Call::set_host_dirty) {
            internal_assert(op->args.size() == 2);
            Value *buffer = codegen(op->args[0]);
            Value *arg = codegen(op->args[1]);
            builder->CreateStore(arg, buffer_host_dirty_ptr(buffer));
            value = ConstantInt::get(i32, 0);
        } else if (op->name == Call::set_dev_dirty) {
            internal_assert(op->args.size() == 2);
            Value *buffer = codegen(op->args[0]);
            Value *arg = codegen(op->args[1]);
            builder->CreateStore(arg, buffer_dev_dirty_ptr(buffer));
            value = ConstantInt::get(i32, 0);
        } else if (op->name == Call::null_handle) {
            internal_assert(op->args.size() == 0) << "null_handle takes no arguments\n";
            internal_assert(op->type == Handle()) << "null_handle must return a Handle type\n";
            value = ConstantPointerNull::get(i8->getPointerTo());
        } else if (op->name == Call::address_of) {
            internal_assert(op->args.size() == 1) << "address_of takes one argument\n";
            internal_assert(op->type == Handle()) << "address_of must return a Handle type\n";
            const Load *load = op->args[0].as<Load>();
            internal_assert(load) << "The sole argument to address_of must be a Load node\n";
            internal_assert(load->index.type().is_scalar()) << "Can't take the address of a vector load\n";

            value = codegen_buffer_pointer(load->name, load->type, load->index);

        } else if (op->name == Call::trace || op->name == Call::trace_expr) {

            int int_args = (int)(op->args.size()) - 5;
            internal_assert(int_args >= 0);

            // Make a global string for the func name. Should be the same for all lanes.
            Value *name = codegen(unbroadcast(op->args[0]));

            // Codegen the event type. Should be the same for all lanes.
            Value *event_type = codegen(unbroadcast(op->args[1]));

            // Codegen the buffer id
            Expr id = op->args[2];
            Value *realization_id;
            if (id.as<Broadcast>()) {
                realization_id = codegen(unbroadcast(id));
            } else {
                realization_id = codegen(id);
            }

            // Codegen the value index. Should be the same for all lanes.
            Value *value_index = codegen(unbroadcast(op->args[3]));

            // Allocate and populate a stack entry for the value arg
            Type type = op->args[4].type();
            Value *value_stored_array = create_alloca_at_entry(llvm_type_of(type), 1);
            Value *value_stored = codegen(op->args[4]);
            builder->CreateStore(value_stored, value_stored_array);
            value_stored_array = builder->CreatePointerCast(value_stored_array, i8->getPointerTo());

            // Allocate and populate a stack array for the integer args
            Value *coords;
            if (int_args > 0) {
                llvm::Type *coords_type = llvm_type_of(op->args[5].type());
                coords = create_alloca_at_entry(coords_type, int_args);
                for (int i = 0; i < int_args; i++) {
                    Value *coord_ptr =
                        builder->CreateConstInBoundsGEP1_32(
#if LLVM_VERSION >= 37
                            coords_type,
#endif
                            coords,
                            i);
                    builder->CreateStore(codegen(op->args[5+i]), coord_ptr);
                }
                coords = builder->CreatePointerCast(coords, i32->getPointerTo());
            } else {
                coords = Constant::getNullValue(i32->getPointerTo());
            }

            StructType *trace_event_type = module->getTypeByName("struct.halide_trace_event");
            user_assert(trace_event_type) << "The module being generated does not support tracing.\n";
            Value *trace_event = create_alloca_at_entry(trace_event_type, 1);

            Value *members[10] = {
                name,
                event_type,
                realization_id,
                ConstantInt::get(i32, type.code()),
                ConstantInt::get(i32, type.bits()),
                ConstantInt::get(i32, type.lanes()),
                value_index,
                value_stored_array,
                ConstantInt::get(i32, int_args * type.lanes()),
                coords};

            for (size_t i = 0; i < sizeof(members)/sizeof(members[0]); i++) {
                Value *field_ptr =
                    builder->CreateConstInBoundsGEP2_32(
#if LLVM_VERSION >= 37
                        trace_event_type,
#endif
                        trace_event,
                        0,
                        i);
                // llvm::PointerType *field = cast<PointerType>(field_ptr->getType());
                // llvm::Type *FieldType = field->getElementType();
                // if (members[i]->getType() != FieldType)
                //   builder->CreateBitCast(members[i], FieldType);

                builder->CreateStore(members[i], field_ptr);
            }

            // Call the runtime function
            vector<Value *> args(2);
            args[0] = get_user_context();
            args[1] = trace_event;

            llvm::Function *trace_fn = module->getFunction("halide_trace");
            internal_assert(trace_fn);

            value = builder->CreateCall(trace_fn, args);

            if (op->name == Call::trace_expr) {
                value = value_stored;
            }

        } else if (op->name == Call::lerp) {
            internal_assert(op->args.size() == 3);
            value = codegen(lower_lerp(op->args[0], op->args[1], op->args[2]));
        } else if (op->name == Call::popcount) {
            internal_assert(op->args.size() == 1);
            std::vector<llvm::Type*> arg_type(1);
            arg_type[0] = llvm_type_of(op->args[0].type());
            llvm::Function *fn = Intrinsic::getDeclaration(module.get(), Intrinsic::ctpop, arg_type);
            CallInst *call = builder->CreateCall(fn, codegen(op->args[0]));
            value = call;
        } else if (op->name == Call::count_leading_zeros ||
                   op->name == Call::count_trailing_zeros) {
            internal_assert(op->args.size() == 1);
            std::vector<llvm::Type*> arg_type(1);
            arg_type[0] = llvm_type_of(op->args[0].type());
            llvm::Function *fn = Intrinsic::getDeclaration(module.get(),
                (op->name == Call::count_leading_zeros) ? Intrinsic::ctlz :
                                                          Intrinsic::cttz,
                arg_type);
            llvm::Value *zero_is_not_undef = llvm::ConstantInt::getFalse(*context);
            llvm::Value *args[2] = { codegen(op->args[0]), zero_is_not_undef };
            CallInst *call = builder->CreateCall(fn, args);
            value = call;
        } else if (op->name == Call::return_second) {
            internal_assert(op->args.size() == 2);
            codegen(op->args[0]);
            value = codegen(op->args[1]);
        } else if (op->name == Call::if_then_else) {
            if (op->type.is_vector()) {
                scalarize(op);

            } else {

                internal_assert(op->args.size() == 3);

                BasicBlock *true_bb = BasicBlock::Create(*context, "true_bb", function);
                BasicBlock *false_bb = BasicBlock::Create(*context, "false_bb", function);
                BasicBlock *after_bb = BasicBlock::Create(*context, "after_bb", function);
                builder->CreateCondBr(codegen(op->args[0]), true_bb, false_bb);
                builder->SetInsertPoint(true_bb);
                Value *true_value = codegen(op->args[1]);
                builder->CreateBr(after_bb);

                builder->SetInsertPoint(false_bb);
                Value *false_value = codegen(op->args[2]);
                builder->CreateBr(after_bb);

                builder->SetInsertPoint(after_bb);

                PHINode *phi = builder->CreatePHI(true_value->getType(), 2);
                phi->addIncoming(true_value, true_bb);
                phi->addIncoming(false_value, false_bb);

                value = phi;
            }
        } else if (op->name == Call::make_struct) {
            if (op->type.is_vector()) {
                // Make a vector-of-structs
                scalarize(op);
            } else {
                // Codegen each element.
                assert(!op->args.empty());
                vector<llvm::Value *> args(op->args.size());
                vector<llvm::Type *> types(op->args.size());
                for (size_t i = 0; i < op->args.size(); i++) {
                    args[i] = codegen(op->args[i]);
                    types[i] = args[i]->getType();
                }

                // Create an struct on the stack.
                StructType *struct_t = StructType::create(types);
                Value *ptr = create_alloca_at_entry(struct_t, 1);

                // Put the elements in the struct.
                for (size_t i = 0; i < args.size(); i++) {
                    Value *field_ptr =
                        builder->CreateConstInBoundsGEP2_32(
#if LLVM_VERSION >= 37
                            struct_t,
#endif
                            ptr,
                            0,
                            i);
                    builder->CreateStore(args[i], field_ptr);
                }

                value = ptr;
            }

        } else if (op->name == Call::stringify) {
            assert(!op->args.empty());

            if (op->type.is_vector()) {
                scalarize(op);
            } else {

                // Compute the maximum possible size of the message.
                int buf_size = 1; // One for the terminating zero.
                for (size_t i = 0; i < op->args.size(); i++) {
                    Type t = op->args[i].type();
                    if (op->args[i].as<StringImm>()) {
                        buf_size += op->args[i].as<StringImm>()->value.size();
                    } else if (t.is_int() || t.is_uint()) {
                        buf_size += 19; // 2^64 = 18446744073709551616
                    } else if (t.is_float()) {
                        if (t.bits() == 32) {
                            buf_size += 47; // %f format of max negative float
                        } else {
                            buf_size += 14; // Scientific notation with 6 decimal places.
                        }
                    } else {
                        internal_assert(t.is_handle());
                        buf_size += 18; // 0x0123456789abcdef
                    }
                }
                // Round up to a multiple of 16 bytes.
                buf_size = ((buf_size + 15)/16)*16;

                // Clamp to at most 8k.
                if (buf_size > 8192) buf_size = 8192;

                // Allocate a stack array to hold the message.
                llvm::Value *buf = create_alloca_at_entry(i8, buf_size);

                llvm::Value *dst = buf;
                llvm::Value *buf_end = builder->CreateConstGEP1_32(buf, buf_size);

                llvm::Function *append_string  = module->getFunction("halide_string_to_string");
                llvm::Function *append_int64   = module->getFunction("halide_int64_to_string");
                llvm::Function *append_uint64  = module->getFunction("halide_uint64_to_string");
                llvm::Function *append_double  = module->getFunction("halide_double_to_string");
                llvm::Function *append_pointer = module->getFunction("halide_pointer_to_string");

                internal_assert(append_string);
                internal_assert(append_int64);
                internal_assert(append_uint64);
                internal_assert(append_double);
                internal_assert(append_pointer);

                for (size_t i = 0; i < op->args.size(); i++) {
                    const StringImm *s = op->args[i].as<StringImm>();
                    Type t = op->args[i].type();
                    internal_assert(t.lanes() == 1);
                    vector<Value *> call_args(2);
                    call_args[0] = dst;
                    call_args[1] = buf_end;

                    if (s) {
                        call_args.push_back(codegen(op->args[i]));
                        dst = builder->CreateCall(append_string, call_args);
                    } else if (t.is_int()) {
                        call_args.push_back(codegen(Cast::make(Int(64), op->args[i])));
                        call_args.push_back(ConstantInt::get(i32, 1));
                        dst = builder->CreateCall(append_int64, call_args);
                    } else if (t.is_uint()) {
                        call_args.push_back(codegen(Cast::make(UInt(64), op->args[i])));
                        call_args.push_back(ConstantInt::get(i32, 1));
                        dst = builder->CreateCall(append_uint64, call_args);
                    } else if (t.is_float()) {
                        call_args.push_back(codegen(Cast::make(Float(64), op->args[i])));
                        // Use scientific notation for doubles
                        call_args.push_back(ConstantInt::get(i32, t.bits() == 64 ? 1 : 0));
                        dst = builder->CreateCall(append_double, call_args);
                    } else {
                        internal_assert(t.is_handle());
                        call_args.push_back(codegen(op->args[i]));
                        dst = builder->CreateCall(append_pointer, call_args);
                    }
                }
                value = buf;
            }
        } else if (op->name == Call::memoize_expr) {
            // Used as an annotation for caching, should be invisible to
            // codegen. Ignore arguments beyond the first as they are only
            // used in the cache key.
            internal_assert(op->args.size() > 0);
            value = codegen(op->args[0]);
        } else if (op->name == Call::copy_memory) {
            value = builder->CreateMemCpy(codegen(op->args[0]),
                                          codegen(op->args[1]),
                                          codegen(op->args[2]), 0);
        } else if (op->name == Call::register_destructor) {
            internal_assert(op->args.size() == 2);
            const StringImm *fn = op->args[0].as<StringImm>();
            internal_assert(fn);
            Expr arg = op->args[1];
            internal_assert(arg.type() == Handle());
            llvm::Function *f = module->getFunction(fn->value);
            if (!f) {
                llvm::Type *arg_types[] = {i8->getPointerTo(), i8->getPointerTo()};
                FunctionType *func_t = FunctionType::get(void_t, arg_types, false);
                f = llvm::Function::Create(func_t, llvm::Function::ExternalLinkage, fn->value, module.get());
                f->setCallingConv(CallingConv::C);
            }
            register_destructor(f, codegen(arg), Always);
        } else {
            internal_error << "Unknown intrinsic: " << op->name << "\n";
        }
    } else if (op->call_type == Call::Extern && op->name == "pow_f32") {
        internal_assert(op->args.size() == 2);
        Expr x = op->args[0];
        Expr y = op->args[1];
        Expr e = Internal::halide_exp(Internal::halide_log(x) * y);
        e.accept(this);
    } else if (op->call_type == Call::Extern && op->name == "log_f32") {
        internal_assert(op->args.size() == 1);
        Expr e = Internal::halide_log(op->args[0]);
        e.accept(this);
    } else if (op->call_type == Call::Extern && op->name == "exp_f32") {
        internal_assert(op->args.size() == 1);
        Expr e = Internal::halide_exp(op->args[0]);
        e.accept(this);
    } else if (op->call_type == Call::Extern &&
               (op->name == "is_nan_f32" || op->name == "is_nan_f64")) {
        internal_assert(op->args.size() == 1);
        Value *a = codegen(op->args[0]);
        value = builder->CreateFCmpUNO(a, a);
    } else {
        // It's an extern call.

        // Codegen the args
        vector<Value *> args(op->args.size());
        for (size_t i = 0; i < op->args.size(); i++) {
            args[i] = codegen(op->args[i]);
        }

        llvm::Function *fn = module->getFunction(op->name);

        llvm::Type *result_type = llvm_type_of(op->type);

        // Add a user context arg as needed. It's never a vector.
        bool takes_user_context = function_takes_user_context(op->name);
        if (takes_user_context) {
            internal_assert(fn) << "External function " << op->name << " is marked as taking user_context, but is not in the runtime module. Check if runtime_api.cpp needs to be rebuilt.\n";
<<<<<<< HEAD

=======
>>>>>>> ae3f26a1
            debug(4) << "Adding user_context to " << op->name << " args\n";
            args.insert(args.begin(), get_user_context());
        }

        // If we can't find it, declare it extern "C"
        if (!fn) {
            vector<llvm::Type *> arg_types(args.size());
            for (size_t i = 0; i < args.size(); i++) {
                arg_types[i] = args[i]->getType();
                if (arg_types[i]->isVectorTy()) {
                    VectorType *vt = dyn_cast<VectorType>(arg_types[i]);
                    arg_types[i] = vt->getElementType();
                }
            }

            llvm::Type *scalar_result_type = result_type;
            if (result_type->isVectorTy()) {
                VectorType *vt = dyn_cast<VectorType>(result_type);
                scalar_result_type = vt->getElementType();
            }

            FunctionType *func_t = FunctionType::get(scalar_result_type, arg_types, false);

            fn = llvm::Function::Create(func_t, llvm::Function::ExternalLinkage, op->name, module.get());
            fn->setCallingConv(CallingConv::C);
            debug(4) << "Did not find " << op->name << ". Declared it extern \"C\".\n";
        } else {
            debug(4) << "Found " << op->name << "\n";

            // Halide's type system doesn't preserve pointer types
            // correctly (they just get called "Handle()"), so we may
            // need to pointer cast to the appropriate type. Only look at
            // fixed params (not varags) in llvm function.
            FunctionType *func_t = fn->getFunctionType();
            for (size_t i = takes_user_context ? 1 : 0;
                 i < std::min(args.size(), (size_t)(func_t->getNumParams()));
                 i++) {
                Expr halide_arg = takes_user_context ? op->args[i-1] : op->args[i];
                if (halide_arg.type().is_handle()) {
                    llvm::Type *t = func_t->getParamType(i);

                    // Widen to vector-width as needed. If the
                    // function doesn't actually take a vector,
                    // individual lanes will be extracted below.
                    if (halide_arg.type().is_vector() &&
                        !t->isVectorTy()) {
                        t = VectorType::get(t, halide_arg.type().lanes());
                    }

                    if (t != args[i]->getType()) {
                        debug(4) << "Pointer casting argument to extern call: "
                                 << halide_arg << "\n";
                        args[i] = builder->CreatePointerCast(args[i], t);
                    }
                }
            }
        }

        // If any of the args are handles, assume it might access memory
        bool pure = true;
        for (size_t i = 0; i < op->args.size(); i++) {
            if (op->args[i].type().is_handle()) {
                pure = false;
            }
        }

        // We also have several impure runtime functions that do not
        // take a handle.
        if (op->name == "halide_current_time_ns" ||
            op->name == "halide_gpu_thread_barrier" ||
            op->name == "halide_profiler_get_state" ||
            starts_with(op->name, "halide_error")) {
            pure = false;
        }

        if (op->type.is_scalar()) {
            CallInst *call = builder->CreateCall(fn, args);
            if (pure) {
                call->setDoesNotAccessMemory();
            }
            call->setDoesNotThrow();
            value = call;
        } else {

            // Check if a vector version of the function already
            // exists at some useful width.
            pair<llvm::Function *, int> vec =
                find_vector_runtime_function(op->name, op->type.lanes());
            llvm::Function *vec_fn = vec.first;
            int w = vec.second;

            if (vec_fn) {
                value = call_intrin(llvm_type_of(op->type), w,
                                    vec_fn->getName(), args);
            } else {

                // No vector version found. Scalarize. Extract each simd
                // lane in turn and do one scalar call to the function.
                value = UndefValue::get(result_type);
                for (int i = 0; i < op->type.lanes(); i++) {
                    Value *idx = ConstantInt::get(i32, i);
                    vector<Value *> arg_lane(args.size());
                    for (size_t j = 0; j < args.size(); j++) {
                        if (args[j]->getType()->isVectorTy()) {
                            arg_lane[j] = builder->CreateExtractElement(args[j], idx);
                        } else {
                            arg_lane[j] = args[j];
                        }
                    }
                    CallInst *call = builder->CreateCall(fn, arg_lane);
                    if (pure) {
                        call->setDoesNotAccessMemory();
                    }
                    call->setDoesNotThrow();
                    if (!call->getType()->isVoidTy()) {
<<<<<<< HEAD
                       debug(2) << "Generate InsertElement call\n";
                       if (debug::debug_level >= 2) value -> dump();
                         value = builder->CreateInsertElement(value, call, idx);
=======
                        value = builder->CreateInsertElement(value, call, idx);
                        debug(2) << "Generate InsertElement call\n";
                        if (debug::debug_level >= 2) value -> dump();
>>>>>>> ae3f26a1
                    } // otherwise leave it as undef.
                }
            }
        }
    }
}

void CodeGen_LLVM::visit(const Let *op) {
    sym_push(op->name, codegen(op->value));
    if (op->value.type() == Int(32)) {
        alignment_info.push(op->name, modulus_remainder(op->value, alignment_info));
    }
    value = codegen(op->body);
    if (op->value.type() == Int(32)) {
        alignment_info.pop(op->name);
    }
    sym_pop(op->name);
}

void CodeGen_LLVM::visit(const LetStmt *op) {
    sym_push(op->name, codegen(op->value));

    if (op->value.type() == Int(32)) {
        alignment_info.push(op->name, modulus_remainder(op->value, alignment_info));
    }

    codegen(op->body);

    if (op->value.type() == Int(32)) {
        alignment_info.pop(op->name);
    }

    sym_pop(op->name);
}

void CodeGen_LLVM::visit(const AssertStmt *op) {
    create_assertion(codegen(op->condition), op->message);
}

Constant *CodeGen_LLVM::create_string_constant(const string &s) {
    map<string, Constant *>::iterator iter = string_constants.find(s);
    if (iter == string_constants.end()) {
        vector<char> data;
        data.reserve(s.size()+1);
        data.insert(data.end(), s.begin(), s.end());
        data.push_back(0);
        Constant *val = create_constant_binary_blob(data, "str");
        string_constants[s] = val;
        return val;
    } else {
        return iter->second;
    }
}

Constant *CodeGen_LLVM::create_constant_binary_blob(const vector<char> &data, const string &name) {

    llvm::Type *type = ArrayType::get(i8, data.size());
    GlobalVariable *global = new GlobalVariable(*module, type,
                                                true, GlobalValue::PrivateLinkage,
                                                0, name);
    ArrayRef<unsigned char> data_array((const unsigned char *)&data[0], data.size());
    global->setInitializer(ConstantDataArray::get(*context, data_array));
    global->setAlignment(32);

    Constant *zero = ConstantInt::get(i32, 0);
    Constant *zeros[] = {zero, zero};
#if LLVM_VERSION >= 37
    Constant *ptr = ConstantExpr::getInBoundsGetElementPtr(type, global, zeros);
#else
    Constant *ptr = ConstantExpr::getInBoundsGetElementPtr(global, zeros);
#endif
    return ptr;
}

void CodeGen_LLVM::create_assertion(Value *cond, Expr message, llvm::Value *error_code) {

    internal_assert(!message.defined() || message.type() == Int(32))
        << "Assertion result is not an int: " << message;

    if (target.has_feature(Target::NoAsserts)) return;

    // If the condition is a vector, fold it down to a scalar
    VectorType *vt = dyn_cast<VectorType>(cond->getType());
    if (vt) {
        Value *scalar_cond = builder->CreateExtractElement(cond, ConstantInt::get(i32, 0));
        for (unsigned i = 1; i < vt->getNumElements(); i++) {
            Value *lane = builder->CreateExtractElement(cond, ConstantInt::get(i32, i));
            scalar_cond = builder->CreateAnd(scalar_cond, lane);
        }
        cond = scalar_cond;
    }

    // Make a new basic block for the assert
    BasicBlock *assert_fails_bb = BasicBlock::Create(*context, "assert failed", function);
    BasicBlock *assert_succeeds_bb = BasicBlock::Create(*context, "assert succeeded", function);

    // If the condition fails, enter the assert body, otherwise, enter the block after
    builder->CreateCondBr(cond, assert_succeeds_bb, assert_fails_bb, very_likely_branch);

    // Build the failure case
    builder->SetInsertPoint(assert_fails_bb);

    // Call the error handler
    if (!error_code) error_code = codegen(message);

    return_with_error_code(error_code);

    // Continue on using the success case
    builder->SetInsertPoint(assert_succeeds_bb);
}

void CodeGen_LLVM::return_with_error_code(llvm::Value *error_code) {
    // Branch to the destructor block, which cleans up and then bails out.
    BasicBlock *dtors = get_destructor_block();

    // Hook up our error code to the phi node that the destructor block starts with.
    PHINode *phi = dyn_cast<PHINode>(dtors->begin());
    internal_assert(phi) << "The destructor block is supposed to start with a phi node\n";
    phi->addIncoming(error_code, builder->GetInsertBlock());

    builder->CreateBr(get_destructor_block());
}

void CodeGen_LLVM::visit(const ProducerConsumer *op) {
    BasicBlock *produce = BasicBlock::Create(*context, std::string("produce ") + op->name, function);
    builder->CreateBr(produce);
    builder->SetInsertPoint(produce);
    codegen(op->produce);

    if (op->update.defined()) {
        BasicBlock *update = BasicBlock::Create(*context, std::string("update ") + op->name, function);
        builder->CreateBr(update);
        builder->SetInsertPoint(update);
        codegen(op->update);
    }

    BasicBlock *consume = BasicBlock::Create(*context, std::string("consume ") + op->name, function);
    builder->CreateBr(consume);
    builder->SetInsertPoint(consume);
    codegen(op->consume);
}

void CodeGen_LLVM::visit(const For *op) {
    Value *min = codegen(op->min);
    Value *extent = codegen(op->extent);

    if (op->for_type == ForType::Serial) {
        Value *max = builder->CreateNSWAdd(min, extent);

        BasicBlock *preheader_bb = builder->GetInsertBlock();

        // Make a new basic block for the loop
        BasicBlock *loop_bb = BasicBlock::Create(*context, std::string("for ") + op->name, function);
        // Create the block that comes after the loop
        BasicBlock *after_bb = BasicBlock::Create(*context, std::string("end for ") + op->name, function);

        // If min < max, fall through to the loop bb
        Value *enter_condition = builder->CreateICmpSLT(min, max);
        builder->CreateCondBr(enter_condition, loop_bb, after_bb, very_likely_branch);
        builder->SetInsertPoint(loop_bb);

        // Make our phi node.
        PHINode *phi = builder->CreatePHI(i32, 2);
        phi->addIncoming(min, preheader_bb);

        // Within the loop, the variable is equal to the phi value
        sym_push(op->name, phi);

        // Emit the loop body
        codegen(op->body);

        // Update the counter
        Value *next_var = builder->CreateNSWAdd(phi, ConstantInt::get(i32, 1));

        // Add the back-edge to the phi node
        phi->addIncoming(next_var, builder->GetInsertBlock());

        // Maybe exit the loop
        Value *end_condition = builder->CreateICmpNE(next_var, max);
        builder->CreateCondBr(end_condition, loop_bb, after_bb);

        builder->SetInsertPoint(after_bb);

        // Pop the loop variable from the scope
        sym_pop(op->name);
    } else if (op->for_type == ForType::Parallel) {

        debug(3) << "Entering parallel for loop over " << op->name << "\n";

        // Find every symbol that the body of this loop refers to
        // and dump it into a closure
        Closure closure(op->body, op->name);

        // Allocate a closure
        StructType *closure_t = build_closure_type(closure, buffer_t_type, context);
        Value *ptr = create_alloca_at_entry(closure_t, 1);

        // Fill in the closure
        pack_closure(closure_t, ptr, closure, symbol_table, buffer_t_type, builder);

        // Make a new function that does one iteration of the body of the loop
        llvm::Type *voidPointerType = (llvm::Type *)(i8->getPointerTo());
        llvm::Type *args_t[] = {voidPointerType, i32, voidPointerType};
        FunctionType *func_t = FunctionType::get(i32, args_t, false);
        llvm::Function *containing_function = function;
        function = llvm::Function::Create(func_t, llvm::Function::InternalLinkage,
                                          "par for " + function->getName() + "_" + op->name, module.get());
        function->setDoesNotAlias(3);

        // Make the initial basic block and jump the builder into the new function
        IRBuilderBase::InsertPoint call_site = builder->saveIP();
        BasicBlock *block = BasicBlock::Create(*context, "entry", function);
        builder->SetInsertPoint(block);

        // Get the user context value before swapping out the symbol table.
        Value *user_context = get_user_context();

        // Save the destructor block
        BasicBlock *parent_destructor_block = destructor_block;
        destructor_block = NULL;

        // Make a new scope to use
        Scope<Value *> saved_symbol_table;
        symbol_table.swap(saved_symbol_table);

        // Get the function arguments

        // The user context is first argument of the function; it's
        // important that we override the name to be "__user_context",
        // since the LLVM function has a random auto-generated name for
        // this argument.
        llvm::Function::arg_iterator iter = function->arg_begin();
        sym_push("__user_context", iterator_to_pointer(iter));

        // Next is the loop variable.
        ++iter;
        sym_push(op->name, iterator_to_pointer(iter));

        // The closure pointer is the third and last argument.
        ++iter;
        iter->setName("closure");
        Value *closure_handle = builder->CreatePointerCast(iterator_to_pointer(iter),
                                                           closure_t->getPointerTo());
        // Load everything from the closure into the new scope
        unpack_closure(closure, symbol_table, closure_t, closure_handle, builder);

        // Generate the new function body
        codegen(op->body);

        // Return success
        return_with_error_code(ConstantInt::get(i32, 0));

        // Move the builder back to the main function and call do_par_for
        builder->restoreIP(call_site);
        llvm::Function *do_par_for = module->getFunction("halide_do_par_for");
        internal_assert(do_par_for) << "Could not find halide_do_par_for in initial module\n";
        do_par_for->setDoesNotAlias(5);
        //do_par_for->setDoesNotCapture(5);
        ptr = builder->CreatePointerCast(ptr, i8->getPointerTo());
        Value *args[] = {user_context, function, min, extent, ptr};
        debug(4) << "Creating call to do_par_for\n";
        Value *result = builder->CreateCall(do_par_for, args);

        debug(3) << "Leaving parallel for loop over " << op->name << "\n";

        // Now restore the scope
        symbol_table.swap(saved_symbol_table);
        function = containing_function;

        // Restore the destructor block
        destructor_block = parent_destructor_block;

        // Check for success
        Value *did_succeed = builder->CreateICmpEQ(result, ConstantInt::get(i32, 0));
        create_assertion(did_succeed, Expr(), result);

    } else {
        internal_error << "Unknown type of For node. Only Serial and Parallel For nodes should survive down to codegen.\n";
    }
}

void CodeGen_LLVM::visit(const Store *op) {
    // Even on 32-bit systems, Handles are treated as 64-bit in
    // memory, so convert stores of handles to stores of uint64_ts.
    if (op->value.type().is_handle()) {
        Expr v = reinterpret(UInt(64, op->value.type().lanes()), op->value);
        codegen(Store::make(op->name, v, op->index));
        return;
    }

    Halide::Type value_type = op->value.type();
    Value *val = codegen(op->value);
    bool possibly_misaligned = (might_be_misaligned.find(op->name) != might_be_misaligned.end());
    // Scalar
    if (value_type.is_scalar()) {
        Value *ptr = codegen_buffer_pointer(op->name, value_type, op->index);
        StoreInst *store = builder->CreateAlignedStore(val, ptr, value_type.bytes());
        add_tbaa_metadata(store, op->name, op->index);
    } else {
        int alignment = value_type.bytes();
        const Ramp *ramp = op->index.as<Ramp>();
        if (ramp && is_one(ramp->stride)) {

            int native_bits = native_vector_bits();
            int native_bytes = native_bits / 8;

            // Boost the alignment if possible, up to the native vector width.
            ModulusRemainder mod_rem = modulus_remainder(ramp->base, alignment_info);
            if (!possibly_misaligned) {
                while ((mod_rem.remainder & 1) == 0 &&
                       (mod_rem.modulus & 1) == 0 &&
                       alignment < native_bytes) {
                    mod_rem.modulus /= 2;
                    mod_rem.remainder /= 2;
                    alignment *= 2;
                }
            }
            // For dense vector stores wider than the native vector
            // width, bust them up into native vectors.
            debug(4) << "Generating store w/ alignment: " << alignment << "\n";
            debug(4) << "Type: " << value_type << "\n";
            debug(4) << "Index: " << op->index << "\n";

            int store_lanes = value_type.lanes();
            int native_lanes = native_bits / value_type.bits();

            for (int i = 0; i < store_lanes; i += native_lanes) {
                int slice_lanes = std::min(native_lanes, store_lanes - i);
                Expr slice_base = simplify(ramp->base + i);
                Expr slice_index = slice_lanes == 1 ? slice_base : Ramp::make(slice_base, 1, slice_lanes);
                Value *slice_val = slice_vector(val, i, slice_lanes);
                Value *elt_ptr = codegen_buffer_pointer(op->name, value_type.element_of(), slice_base);
                Value *vec_ptr = builder->CreatePointerCast(elt_ptr, slice_val->getType()->getPointerTo());
                StoreInst *store = builder->CreateAlignedStore(slice_val, vec_ptr, alignment);
                add_tbaa_metadata(store, op->name, slice_index);
            }
        } else if (ramp) {
            Type ptr_type = value_type.element_of();
            Value *ptr = codegen_buffer_pointer(op->name, ptr_type, ramp->base);
            const IntImm *const_stride = ramp->stride.as<IntImm>();
            Value *stride = codegen(ramp->stride);
            // Scatter without generating the indices as a vector
            for (int i = 0; i < ramp->lanes; i++) {
                Constant *lane = ConstantInt::get(i32, i);
                Value *v = builder->CreateExtractElement(val, lane);
                if (const_stride) {
                    // Use a constant offset from the base pointer
                    Value *p =
                        builder->CreateConstInBoundsGEP1_32(
#if LLVM_VERSION >= 37
                            llvm_type_of(ptr_type),
#endif
                            ptr,
                            const_stride->value * i);
                    StoreInst *store = builder->CreateStore(v, p);
                    add_tbaa_metadata(store, op->name, op->index);
                } else {
                    // Increment the pointer by the stride for each element
                    StoreInst *store = builder->CreateStore(v, ptr);
                    add_tbaa_metadata(store, op->name, op->index);
                    ptr = builder->CreateInBoundsGEP(ptr, stride);
                }
            }
        } else {
            // Scatter
            Value *index = codegen(op->index);
            for (int i = 0; i < value_type.lanes(); i++) {
                Value *lane = ConstantInt::get(i32, i);
                Value *idx = builder->CreateExtractElement(index, lane);
                Value *v = builder->CreateExtractElement(val, lane);
                Value *ptr = codegen_buffer_pointer(op->name, value_type.element_of(), idx);
                StoreInst *store = builder->CreateStore(v, ptr);
                add_tbaa_metadata(store, op->name, op->index);
            }
        }
    }

}


void CodeGen_LLVM::visit(const Block *op) {
    codegen(op->first);
    if (op->rest.defined()) codegen(op->rest);
}

void CodeGen_LLVM::visit(const Realize *op) {
    internal_error << "Realize encountered during codegen\n";
}

void CodeGen_LLVM::visit(const Provide *op) {
    internal_error << "Provide encountered during codegen\n";
}

void CodeGen_LLVM::visit(const IfThenElse *op) {
    BasicBlock *true_bb = BasicBlock::Create(*context, "true_bb", function);
    BasicBlock *false_bb = BasicBlock::Create(*context, "false_bb", function);
    BasicBlock *after_bb = BasicBlock::Create(*context, "after_bb", function);
    builder->CreateCondBr(codegen(op->condition), true_bb, false_bb);

    builder->SetInsertPoint(true_bb);
    codegen(op->then_case);
    builder->CreateBr(after_bb);

    builder->SetInsertPoint(false_bb);
    if (op->else_case.defined()) {
        codegen(op->else_case);
    }
    builder->CreateBr(after_bb);

    builder->SetInsertPoint(after_bb);
}

void CodeGen_LLVM::visit(const Evaluate *op) {
    codegen(op->value);

    // Discard result
    value = NULL;
}

Value *CodeGen_LLVM::create_alloca_at_entry(llvm::Type *t, int n, bool zero_initialize, const string &name) {
    IRBuilderBase::InsertPoint here = builder->saveIP();
    BasicBlock *entry = &builder->GetInsertBlock()->getParent()->getEntryBlock();
    if (entry->empty()) {
        builder->SetInsertPoint(entry);
    } else {
        builder->SetInsertPoint(entry, entry->getFirstInsertionPt());
    }
    Value *size = ConstantInt::get(i32, n);
    AllocaInst *alloca = builder->CreateAlloca(t, size, name);
    if (t->isVectorTy() || n > 1)
      alloca->setAlignment(native_vector_bits()/8);
    Value *ptr = alloca;

    if (zero_initialize) {
        internal_assert(n == 1) << "Zero initialization for stack arrays not implemented\n";
        builder->CreateStore(Constant::getNullValue(t), ptr);
    }
    builder->restoreIP(here);
    return ptr;
}

Value *CodeGen_LLVM::get_user_context() const {
    Value *ctx = sym_get("__user_context", false);
    if (!ctx) {
        ctx = ConstantPointerNull::get(i8->getPointerTo()); // void*
    }
    return ctx;
}

Value *CodeGen_LLVM::call_intrin(Type result_type, int intrin_lanes,
                                 const string &name, vector<Expr> args) {
    vector<Value *> arg_values(args.size());
    for (size_t i = 0; i < args.size(); i++) {
        arg_values[i] = codegen(args[i]);
    }

    return call_intrin(llvm_type_of(result_type),
                       intrin_lanes,
                       name, arg_values);
}

Value *CodeGen_LLVM::call_intrin(llvm::Type *result_type, int intrin_lanes,
                                 const string &name, vector<Value *> arg_values) {
    internal_assert(result_type->isVectorTy()) << "call_intrin is for vector intrinsics only\n";

    int arg_lanes = (int)(result_type->getVectorNumElements());

    if (intrin_lanes != arg_lanes) {
        // Cut up each arg into appropriately-sized pieces, call the
        // intrinsic on each, then splice together the results.
        vector<Value *> results;
        for (int start = 0; start < arg_lanes; start += intrin_lanes) {
            vector<Value *> args;
            for (size_t i = 0; i < arg_values.size(); i++) {
                if (arg_values[i]->getType()->isVectorTy()) {
                    internal_assert((int)arg_values[i]->getType()->getVectorNumElements() == arg_lanes);
                    args.push_back(slice_vector(arg_values[i], start, intrin_lanes));
                } else {
                    args.push_back(arg_values[i]);
                }
            }

            llvm::Type *result_slice_type =
                llvm::VectorType::get(result_type->getScalarType(), intrin_lanes);

            results.push_back(call_intrin(result_slice_type, intrin_lanes, name, args));
        }
        Value *result = concat_vectors(results);
        debug(2) << "Concat_vectors 2:\n";
        if (debug::debug_level >= 2) result -> dump();

        return slice_vector(result, 0, arg_lanes);
    }

    vector<llvm::Type *> arg_types(arg_values.size());
    for (size_t i = 0; i < arg_values.size(); i++) {
        arg_types[i] = arg_values[i]->getType();
    }

    llvm::Function *fn = module->getFunction(name);

    if (!fn) {
        llvm::Type *intrinsic_result_type = VectorType::get(result_type->getScalarType(), intrin_lanes);
        FunctionType *func_t = FunctionType::get(intrinsic_result_type, arg_types, false);
        fn = llvm::Function::Create(func_t, llvm::Function::ExternalLinkage, name, module.get());
        fn->setCallingConv(CallingConv::C);
    }

    CallInst *call = builder->CreateCall(fn, arg_values);

    call->setDoesNotAccessMemory();
    call->setDoesNotThrow();

    return call;
}

Value *CodeGen_LLVM::slice_vector(Value *vec, int start, int size) {
    int vec_lanes = vec->getType()->getVectorNumElements();

    if (start == 0 && size == vec_lanes) {
        return vec;
    }

    vector<Constant *> indices(size);
    for (int i = 0; i < size; i++) {
        int idx = start + i;
        if (idx >= 0 && idx < vec_lanes) {
            indices[i] = ConstantInt::get(i32, idx);
        } else {
            indices[i] = UndefValue::get(i32);
        }
    }
    Constant *indices_vec = ConstantVector::get(indices);
    Value *undefs = UndefValue::get(vec->getType());
    debug(2) << "shuffle slice vector\n";
    Value *value = builder->CreateShuffleVector(vec, undefs, indices_vec);
    if (debug::debug_level >= 2) value -> dump();
    return value;
}

Value *CodeGen_LLVM::concat_vectors(const vector<Value *> &v) {
    if (v.size() == 1) return v[0];

    internal_assert(!v.empty());

    vector<Value *> vecs = v;

    while (vecs.size() > 1) {
        vector<Value *> new_vecs;

        for (size_t i = 0; i < vecs.size()-1; i += 2) {
            Value *v1 = vecs[i];
            Value *v2 = vecs[i+1];

            int w1 = v1->getType()->getVectorNumElements();
            int w2 = v2->getType()->getVectorNumElements();

            // Possibly pad one of the vectors to match widths.
            if (w1 < w2) {
                v1 = slice_vector(v1, 0, w2);
            } else if (w2 < w1) {
                v2 = slice_vector(v2, 0, w1);
            }
            int w_matched = std::max(w1, w2);

            internal_assert(v1->getType() == v2->getType());

            vector<Constant *> indices(w1 + w2);
            for (int i = 0; i < w1; i++) {
                indices[i] = ConstantInt::get(i32, i);
            }
            for (int i = 0; i < w2; i++) {
                indices[w1 + i] = ConstantInt::get(i32, w_matched + i);
            }
            Constant *indices_vec = ConstantVector::get(indices);
            debug(2) << "shuffle concat vectors\n";
            Value *merged = builder->CreateShuffleVector(v1, v2, indices_vec);
            if (debug::debug_level >= 2) merged -> dump();

            new_vecs.push_back(merged);
        }

        // If there were an odd number of them, we need to also push
        // the one that didn't get merged.
        if (vecs.size() & 1) {
            new_vecs.push_back(vecs.back());
        }

        vecs.swap(new_vecs);
    }

    return vecs[0];
}

std::pair<llvm::Function *, int> CodeGen_LLVM::find_vector_runtime_function(const std::string &name, int lanes) {
    // Check if a vector version of the function already
    // exists at some useful width. We use the naming
    // convention that a N-wide version of a function foo is
    // called fooxN. All of our intrinsics are power-of-two
    // sized, so starting at the first power of two >= the
    // vector width, we'll try all powers of two in decreasing
    // order.
    vector<int> sizes_to_try;
    int l = 1;
    while (l < lanes) l *= 2;
    for (int i = l; i > 1; i /= 2) {
        sizes_to_try.push_back(i);
    }

    // If none of those match, we'll also try doubling
    // the lanes up to the next power of two (this is to catch
    // cases where we're a 64-bit vector and have a 128-bit
    // vector implementation).
    sizes_to_try.push_back(l*2);

    for (size_t i = 0; i < sizes_to_try.size(); i++) {
        int l = sizes_to_try[i];
        llvm::Function *vec_fn = module->getFunction(name + "x" + std::to_string(l));
        if (vec_fn) {
            return std::make_pair(vec_fn, l);
        }
    }

    return std::make_pair<llvm::Function *, int>(NULL, 0);
}

}}<|MERGE_RESOLUTION|>--- conflicted
+++ resolved
@@ -108,12 +108,6 @@
 #define InitializeMipsTarget()       InitializeTarget(Mips)
 #define InitializeMipsAsmParser()    InitializeAsmParser(Mips)
 #define InitializeMipsAsmPrinter()   InitializeAsmPrinter(Mips)
-#endif
-
-#ifdef WITH_HEXAGON
-#define InitializeHexagonTarget()       InitializeTarget(Hexagon)
-#define InitializeHexagonAsmParser()    InitializeAsmParser(Hexagon)
-#define InitializeHexagonAsmPrinter()   InitializeAsmPrinter(Hexagon)
 #endif
 
 #ifdef WITH_POWERPC
@@ -425,40 +419,11 @@
 }
 
 
-void CodeGen_LLVM::init_env_flags() {
-  static bool OneTimeOnlyVasili = false;
-  if (OneTimeOnlyVasili) return;
-  OneTimeOnlyVasili = true;
-
-  if (CodeGen_LLVM::llvm_Hexagon_enabled) {
-      cl::ParseEnvironmentOptions("halide-hvx-be", "HALIDE_LLVM_ARGS",
-                                  "Halide HVX internal compiler\n");
-      // We need to EnableQuIC for LLVM and Halide (Unrolling).
-      char *s = strdup("HALIDE_LLVM_QUIC=-enable-quic -hexagon-small-data-threshold=0");
-      ::putenv(s);
-      cl::ParseEnvironmentOptions("halide-hvx-be", "HALIDE_LLVM_QUIC",
-                                  "Halide HVX quic option\n");
-
-      // HVX double mode.
-      if (target.has_feature(Halide::Target::HVX_128)) {
-        char *s = strdup("HALIDE_LLVM_INTERNAL=-enable-hexagon-hvx-double");
-        ::putenv(s);
-        cl::ParseEnvironmentOptions("halide-hvx-be", "HALIDE_LLVM_INTERNAL",
-                                    "Halide HVX internal options\n");
-        if (target.has_feature(Halide::Target::HVX_64))
-           internal_error << "Both HVX_64 and HVX_128 set at same time\n";
-      }
-  }
-}
-
 void CodeGen_LLVM::init_module() {
     init_context();
 
     // Start with a module containing the initial module for this target.
     module = get_initial_module_for_target(target, context);
-
-    // Add flags for llvm here.
-    init_env_flags();
 }
 
 CodeGen_LLVM::~CodeGen_LLVM() {
@@ -2778,10 +2743,6 @@
         bool takes_user_context = function_takes_user_context(op->name);
         if (takes_user_context) {
             internal_assert(fn) << "External function " << op->name << " is marked as taking user_context, but is not in the runtime module. Check if runtime_api.cpp needs to be rebuilt.\n";
-<<<<<<< HEAD
-
-=======
->>>>>>> ae3f26a1
             debug(4) << "Adding user_context to " << op->name << " args\n";
             args.insert(args.begin(), get_user_context());
         }
@@ -2897,15 +2858,9 @@
                     }
                     call->setDoesNotThrow();
                     if (!call->getType()->isVoidTy()) {
-<<<<<<< HEAD
-                       debug(2) << "Generate InsertElement call\n";
-                       if (debug::debug_level >= 2) value -> dump();
-                         value = builder->CreateInsertElement(value, call, idx);
-=======
                         value = builder->CreateInsertElement(value, call, idx);
                         debug(2) << "Generate InsertElement call\n";
                         if (debug::debug_level >= 2) value -> dump();
->>>>>>> ae3f26a1
                     } // otherwise leave it as undef.
                 }
             }
