#include "AddImageChecks.h"
#include "Target.h"
#include "IRVisitor.h"
#include "Substitute.h"
#include "Simplify.h"

namespace Halide {
namespace Internal {

using std::vector;
using std::string;
using std::map;
using std::pair;
using std::make_pair;

/* Find all the externally referenced buffers in a stmt */
class FindBuffers : public IRGraphVisitor {
public:
    struct Result {
        Buffer<> image;
        Parameter param;
        Type type;
        int dimensions;
        Result() : dimensions(0) {}
    };

    map<string, Result> buffers;

    using IRGraphVisitor::visit;

    void visit(const Call *op) {
        IRGraphVisitor::visit(op);
        if (op->image.defined()) {
            Result r;
            r.image = op->image;
            r.type = op->type.element_of();
            r.dimensions = (int)op->args.size();
            buffers[op->name] = r;
        } else if (op->param.defined()) {
            Result r;
            r.param = op->param;
            r.type = op->type.element_of();
            r.dimensions = (int)op->args.size();
            buffers[op->name] = r;
        }
    }

    void visit(const Variable *op) {
        if (op->param.defined() &&
            op->param.is_buffer() &&
            buffers.find(op->param.name()) == buffers.end()) {
            Result r;
            r.param = op->param;
            r.type = op->param.type();
            r.dimensions = op->param.dimensions();
            buffers[op->param.name()] = r;
        }
    }
};

Stmt add_image_checks(Stmt s,
                      const vector<Function> &outputs,
                      const Target &t,
                      const vector<string> &order,
                      const map<string, Function> &env,
                      const FuncValueBounds &fb) {

    bool no_asserts = t.has_feature(Target::NoAsserts);
    bool no_bounds_query = t.has_feature(Target::NoBoundsQuery);

    // First hunt for all the referenced buffers
    FindBuffers finder;
    s.accept(&finder);
    map<string, FindBuffers::Result> bufs = finder.buffers;

    // Add the output buffer(s).
    for (Function f : outputs) {
        for (size_t i = 0; i < f.values().size(); i++) {
            FindBuffers::Result output_buffer;
            output_buffer.type = f.values()[i].type();
            output_buffer.param = f.output_buffers()[i];
            output_buffer.dimensions = f.dimensions();
            if (f.values().size() > 1) {
                bufs[f.name() + '.' + std::to_string(i)] = output_buffer;
            } else {
                bufs[f.name()] = output_buffer;
            }
        }
    }

    Scope<Interval> empty_scope;
    map<string, Box> boxes = boxes_touched(s, empty_scope, fb);

    // Now iterate through all the buffers, creating a list of lets
    // and a list of asserts.
    vector<pair<string, Expr>> lets_overflow;
    vector<pair<string, Expr>> lets_required;
    vector<pair<string, Expr>> lets_constrained;
    vector<pair<string, Expr>> lets_proposed;
    vector<Stmt> dims_no_overflow_asserts;
    vector<Stmt> asserts_required;
    vector<Stmt> asserts_constrained;
    vector<Stmt> asserts_proposed;
    vector<Stmt> asserts_elem_size;
    vector<Stmt> asserts_host_alignment;
    vector<Stmt> buffer_rewrites;

    // Inject the code that conditionally returns if we're in inference mode
    Expr maybe_return_condition = const_false();

    // We're also going to apply the constraints to the required min
    // and extent. To do this we have to substitute all references to
    // the actual sizes of the input images in the constraints with
    // references to the required sizes.
    map<string, Expr> replace_with_required;

    for (const pair<string, FindBuffers::Result> &buf : bufs) {
        const string &name = buf.first;

        for (int i = 0; i < buf.second.dimensions; i++) {
            string dim = std::to_string(i);

            Expr min_required = Variable::make(Int(32), name + ".min." + dim + ".required");
            replace_with_required[name + ".min." + dim] = min_required;

            Expr extent_required = Variable::make(Int(32), name + ".extent." + dim + ".required");
            replace_with_required[name + ".extent." + dim] = simplify(extent_required);

            Expr stride_required = Variable::make(Int(32), name + ".stride." + dim + ".required");
            replace_with_required[name + ".stride." + dim] = stride_required;
        }
    }

    // We also want to build a map that lets us replace values passed
    // in with the constrained version. This is applied to the rest of
    // the lowered pipeline to take advantage of the constraints,
    // e.g. for constant folding.
    map<string, Expr> replace_with_constrained;

    for (pair<const string, FindBuffers::Result> &buf : bufs) {
        const string &name = buf.first;
        Buffer<> &image = buf.second.image;
        Parameter &param = buf.second.param;
        Type type = buf.second.type;
        int dimensions = buf.second.dimensions;

        // Detect if this is one of the outputs of a multi-output pipeline.
        bool is_output_buffer = false;
        bool is_secondary_output_buffer = false;
        string buffer_name = name;
        for (Function f : outputs) {
            for (size_t i = 0; i < f.output_buffers().size(); i++) {
                if (param.defined() &&
                    param.same_as(f.output_buffers()[i])) {
                    is_output_buffer = true;
                    // If we're one of multiple output buffers, we should use the
                    // region inferred for the func in general.
                    buffer_name = f.name();
                    if (i > 0) {
                        is_secondary_output_buffer = true;
                    }
                }
            }
        }

        Box touched = boxes[buffer_name];
        internal_assert(touched.empty() || (int)(touched.size()) == dimensions);

        // The buffer may be used in one or more extern stage. If so we need to
        // expand the box touched to include the results of the
        // top-level bounds query calls to those extern stages.
        if (param.defined()) {
            // Find the extern users.
            vector<string> extern_users;
            for (size_t i = 0; i < order.size(); i++) {
                Function f = env.find(order[i])->second;
                if (f.has_extern_definition()) {
                    const vector<ExternFuncArgument> &args = f.extern_arguments();
                    for (size_t j = 0; j < args.size(); j++) {
                        if ((args[j].image_param.defined() &&
                             args[j].image_param.name() == param.name()) ||
                            (args[j].buffer.defined() &&
                             args[j].buffer.name() == param.name())) {
                            extern_users.push_back(order[i]);
                        }
                    }
                }
            }

            // Expand the box by the result of the bounds query from each.
            for (size_t i = 0; i < extern_users.size(); i++) {
                const string &extern_user = extern_users[i];
                Box query_box;
                Expr query_buf = Variable::make(type_of<struct halide_buffer_t *>(),
                                                param.name() + ".bounds_query." + extern_user);
                for (int j = 0; j < dimensions; j++) {
                    Expr min = Call::make(Int(32), Call::buffer_get_min,
                                          {query_buf, j}, Call::Extern);
                    Expr max = Call::make(Int(32), Call::buffer_get_max,
                                          {query_buf, j}, Call::Extern);
                    query_box.push_back(Interval(min, max));
                }
                merge_boxes(touched, query_box);
            }
        }

        ReductionDomain rdom;
<<<<<<< HEAD
=======
        Expr host_ptr = Variable::make(Handle(), name + ".host", image, param, rdom);
        Expr dev = Variable::make(UInt(64), name + ".device", image, param, rdom);
        Expr inference_mode = (host_ptr == make_zero(host_ptr.type()) &&
                               dev == make_zero(dev.type()));
>>>>>>> ea3a4991

        // An expression returning whether or not we're in inference mode
        Expr handle = Variable::make(type_of<buffer_t *>(), name + ".buffer",
                                     image, param, rdom);
        Expr inference_mode = Call::make(Bool(), Call::buffer_is_bounds_query,
                                         {handle}, Call::Extern);
        maybe_return_condition = maybe_return_condition || inference_mode;

        // Come up with a name to refer to this buffer in the error messages
        string error_name = (is_output_buffer ? "Output" : "Input");
        error_name += " buffer " + name;

        // Check the type matches the internally-understood type
        {
            string type_code_name = name + ".type.code";
            string type_bits_name = name + ".type.bits";
            string type_lanes_name = name + ".type.lanes";
            Expr type_code = Variable::make(UInt(8), type_code_name, image, param, rdom);
            Expr type_bits = Variable::make(UInt(8), type_bits_name, image, param, rdom);
            Expr type_lanes = Variable::make(UInt(16), type_lanes_name, image, param, rdom);
            Expr error = Call::make(Int(32), "halide_error_bad_type",
                                    {error_name,
                                     type_code, make_const(UInt(8), (int)type.code()),
                                     type_bits, make_const(UInt(8), type.bits()),
                                     type_lanes, make_const(UInt(16), type.lanes())},
                                    Call::Extern);
            asserts_elem_size.push_back(
                AssertStmt::make((type_code == type.code()) &&
                                 (type_bits == type.bits()) &&
                                 (type_lanes == type.lanes()), error));
        }

        if (touched.maybe_unused()) {
            debug(3) << "Image " << name << " is only used when " << touched.used << "\n";
        }

        // Check that the region passed in (after applying constraints) is within the region used
        debug(3) << "In image " << name << " region touched is:\n";

        for (int j = 0; j < dimensions; j++) {
            string dim = std::to_string(j);
            string actual_min_name = name + ".min." + dim;
            string actual_extent_name = name + ".extent." + dim;
            string actual_stride_name = name + ".stride." + dim;
            Expr actual_min = Variable::make(Int(32), actual_min_name, image, param, rdom);
            Expr actual_extent = Variable::make(Int(32), actual_extent_name, image, param, rdom);
            Expr actual_stride = Variable::make(Int(32), actual_stride_name, image, param, rdom);

            if (!touched.empty() && !touched[j].is_bounded()) {
                user_error << "Buffer " << name
                           << " may be accessed in an unbounded way in dimension "
                           << j << "\n";
            }

            Expr min_required = touched.empty() ? actual_min : touched[j].min;
            Expr extent_required = touched.empty() ? actual_extent : (touched[j].max + 1 - touched[j].min);

            if (touched.maybe_unused()) {
                min_required = select(touched.used, min_required, actual_min);
                extent_required = select(touched.used, extent_required, actual_extent);
            }

            string min_required_name = name + ".min." + dim + ".required";
            string extent_required_name = name + ".extent." + dim + ".required";

                Expr min_required_var = Variable::make(Int(32), min_required_name);
                Expr extent_required_var = Variable::make(Int(32), extent_required_name);

<<<<<<< HEAD
                lets_required.push_back(make_pair(extent_required_name, extent_required));
                lets_required.push_back(make_pair(min_required_name, min_required));
=======
            lets_required.push_back({ extent_required_name, extent_required });
            lets_required.push_back({ min_required_name, min_required });
>>>>>>> ea3a4991

                Expr actual_max = actual_min + actual_extent - 1;
                Expr max_required = min_required_var + extent_required_var - 1;

                if (touched.maybe_unused()) {
                    max_required = select(touched.used, max_required, actual_max);
                }

                Expr oob_condition = actual_min <= min_required_var && actual_max >= max_required;

                Expr oob_error = Call::make(Int(32), "halide_error_access_out_of_bounds",
                                            {error_name, j, min_required_var, max_required, actual_min, actual_max},
                                            Call::Extern);

                asserts_required.push_back(AssertStmt::make(oob_condition, oob_error));


            // Come up with a required stride to use in bounds
            // inference mode. We don't assert it. It's just used to
            // apply the constraints to to come up with a proposed
            // stride. Strides actually passed in may not be in this
            // order (e.g if storage is swizzled relative to dimension
            // order).
            Expr stride_required;
            if (j == 0) {
                stride_required = 1;
            } else {
                string last_dim = std::to_string(j-1);
                stride_required = (Variable::make(Int(32), name + ".stride." + last_dim + ".required") *
                                   Variable::make(Int(32), name + ".extent." + last_dim + ".required"));
            }
            lets_required.push_back({ name + ".stride." + dim + ".required", stride_required });

            // On 32-bit systems, insert checks to make sure the total
            // size of all input and output buffers is <= 2^31 - 1.
            // And that no product of extents overflows 2^31 - 1. This
            // second test is likely only needed if a fuse directive
            // is used in the schedule to combine multiple extents,
            // but it is here for extra safety. On targets with the
            // LargeBuffers feature, the maximum size is 2^63 - 1.
            Expr max_size = make_const(UInt(64), t.maximum_buffer_size());
            Expr max_extent = make_const(UInt(64), 0x7fffffff);
            Expr actual_size = abs(cast<int64_t>(actual_extent) * actual_stride);
            Expr allocation_size_error = Call::make(Int(32), "halide_error_buffer_allocation_too_large",
                                                    {name, actual_size, max_size}, Call::Extern);
            Stmt check = AssertStmt::make(actual_size <= max_size, allocation_size_error);
            dims_no_overflow_asserts.push_back(check);

            // Don't repeat extents check for secondary buffers as extents must be the same as for the first one.
            if (!is_secondary_output_buffer) {
                if (j == 0) {
                    lets_overflow.push_back({ name + ".total_extent." + dim, cast<int64_t>(actual_extent) });
                } else {
                    max_size = cast<int64_t>(max_size);
                    Expr last_dim = Variable::make(Int(64), name + ".total_extent." + std::to_string(j-1));
                    Expr this_dim = actual_extent * last_dim;
                    Expr this_dim_var = Variable::make(Int(64), name + ".total_extent." + dim);
                    lets_overflow.push_back({ name + ".total_extent." + dim, this_dim });
                    Expr error = Call::make(Int(32), "halide_error_buffer_extents_too_large",
                                            {name, this_dim_var, max_size}, Call::Extern);
                    Stmt check = AssertStmt::make(this_dim_var <= max_size, error);
                    dims_no_overflow_asserts.push_back(check);
                }

                // It is never legal to have a negative buffer extent.
                Expr negative_extent_condition = actual_extent >= 0;
                Expr negative_extent_error = Call::make(Int(32), "halide_error_buffer_extents_negative",
                                                        {error_name, j, actual_extent}, Call::Extern);
                asserts_required.push_back(AssertStmt::make(negative_extent_condition, negative_extent_error));
            }
        }

        // Create code that mutates the input buffers if we're in bounds inference mode.
        BufferBuilder builder;
        builder.buffer_memory = Variable::make(type_of<struct halide_buffer_t *>(), name + ".buffer");
        builder.shape_memory = Call::make(type_of<struct halide_dimension_t *>(),
                                          Call::buffer_get_shape, {builder.buffer_memory},
                                          Call::Extern);
        builder.type = type;
        builder.dimensions = dimensions;
        for (int i = 0; i < dimensions; i++) {
            string dim = std::to_string(i);
            builder.mins.push_back(Variable::make(Int(32), name + ".min." + dim + ".proposed"));
            builder.extents.push_back(Variable::make(Int(32), name + ".extent." + dim + ".proposed"));
            builder.strides.push_back(Variable::make(Int(32), name + ".stride." + dim + ".proposed"));
        }
        Stmt rewrite = Evaluate::make(builder.build());

        rewrite = IfThenElse::make(inference_mode, rewrite);
        buffer_rewrites.push_back(rewrite);

        // Build the constraints tests and proposed sizes.
        vector<pair<Expr, Expr>> constraints;
        for (int i = 0; i < dimensions; i++) {
            string dim = std::to_string(i);
            string min_name = name + ".min." + dim;
            string stride_name = name + ".stride." + dim;
            string extent_name = name + ".extent." + dim;

            Expr stride_constrained, extent_constrained, min_constrained;

            Expr stride_orig = Variable::make(Int(32), stride_name, image, param, rdom);
            Expr extent_orig = Variable::make(Int(32), extent_name, image, param, rdom);
            Expr min_orig    = Variable::make(Int(32), min_name, image, param, rdom);

            Expr stride_required = Variable::make(Int(32), stride_name + ".required");
            Expr extent_required = Variable::make(Int(32), extent_name + ".required");
            Expr min_required = Variable::make(Int(32), min_name + ".required");

            Expr stride_proposed = Variable::make(Int(32), stride_name + ".proposed");
            Expr extent_proposed = Variable::make(Int(32), extent_name + ".proposed");
            Expr min_proposed = Variable::make(Int(32), min_name + ".proposed");

            debug(2) << "Injecting constraints for " << name << "." << i << "\n";
            if (is_secondary_output_buffer) {
                // For multi-output (Tuple) pipelines, output buffers
                // beyond the first implicitly have their min and extent
                // constrained to match the first output.

                if (param.defined()) {
                    user_assert(!param.extent_constraint(i).defined() &&
                                !param.min_constraint(i).defined())
                        << "Can't constrain the min or extent of an output buffer beyond the "
                        << "first. They are implicitly constrained to have the same min and extent "
                        << "as the first output buffer.\n";

                    stride_constrained = param.stride_constraint(i);
                } else if (image.defined() && (int)i < image.dimensions()) {
                    stride_constrained = image.dim(i).stride();
                }

                std::string min0_name = buffer_name + ".0.min." + dim;
                if (replace_with_constrained.count(min0_name) > 0 ) {
                    min_constrained = replace_with_constrained[min0_name];
                } else {
                    min_constrained = Variable::make(Int(32), min0_name);
                }

                std::string extent0_name = buffer_name + ".0.extent." + dim;
                if (replace_with_constrained.count(extent0_name) > 0 ) {
                    extent_constrained = replace_with_constrained[extent0_name];
                } else {
                    extent_constrained = Variable::make(Int(32), extent0_name);
                }
            } else if (image.defined() && (int)i < image.dimensions()) {
                stride_constrained = image.dim(i).stride();
                extent_constrained = image.dim(i).extent();
                min_constrained = image.dim(i).min();
            } else if (param.defined()) {
                stride_constrained = param.stride_constraint(i);
                extent_constrained = param.extent_constraint(i);
                min_constrained = param.min_constraint(i);
            }

            if (stride_constrained.defined()) {
                // Come up with a suggested stride by passing the
                // required region through this constraint.
<<<<<<< HEAD
                constraints.push_back(make_pair(stride_orig, stride_constrained));
=======
                constraints.push_back({ stride_name, stride_constrained });
>>>>>>> ea3a4991
                stride_constrained = substitute(replace_with_required, stride_constrained);
                lets_proposed.push_back({ stride_name + ".proposed", stride_constrained });
            } else {
                lets_proposed.push_back({ stride_name + ".proposed", stride_required });
            }

            if (min_constrained.defined()) {
<<<<<<< HEAD
                constraints.push_back(make_pair(min_orig, min_constrained));
=======
                constraints.push_back({ min_name, min_constrained });
>>>>>>> ea3a4991
                min_constrained = substitute(replace_with_required, min_constrained);
                lets_proposed.push_back({ min_name + ".proposed", min_constrained });
            } else {
                lets_proposed.push_back({ min_name + ".proposed", min_required });
            }

            if (extent_constrained.defined()) {
<<<<<<< HEAD
                constraints.push_back(make_pair(extent_orig, extent_constrained));
=======
                constraints.push_back({ extent_name, extent_constrained });
>>>>>>> ea3a4991
                extent_constrained = substitute(replace_with_required, extent_constrained);
                lets_proposed.push_back({ extent_name + ".proposed", extent_constrained });
            } else {
                lets_proposed.push_back({ extent_name + ".proposed", extent_required });
            }

            // In bounds inference mode, make sure the proposed
            // versions still satisfy the constraints.
            Expr max_proposed = min_proposed + extent_proposed - 1;
            Expr max_required = min_required + extent_required - 1;
            Expr check = (min_proposed <= min_required) && (max_proposed >= max_required);
            Expr error = Call::make(Int(32), "halide_error_constraints_make_required_region_smaller",
                                    {error_name, i, min_proposed, max_proposed, min_required, max_required},
                                    Call::Extern);
            asserts_proposed.push_back(AssertStmt::make((!inference_mode) || check, error));

            // stride_required is just a suggestion. It's ok if the
            // constraints shuffle them around in ways that make it
            // smaller.
            /*
            check = (stride_proposed >= stride_required);
            error = "Applying the constraints to the required stride made it smaller";
            asserts_proposed.push_back(AssertStmt::make((!inference_mode) || check, error, vector<Expr>()));
            */
        }

        // Assert all the conditions, and set the new values
        for (size_t i = 0; i < constraints.size(); i++) {
            Expr var = constraints[i].first;
            const string &name = var.as<Variable>()->name;
            Expr constrained_var = Variable::make(Int(32), name + ".constrained");

            std::ostringstream ss;
            ss << constraints[i].second;
            string constrained_var_str = ss.str();

            replace_with_constrained[name] = constrained_var;

<<<<<<< HEAD
            lets_constrained.push_back(make_pair(name + ".constrained", constraints[i].second));
=======
            lets_constrained.push_back({ var_str + ".constrained", constraints[i].second });
>>>>>>> ea3a4991

            Expr error = Call::make(Int(32), "halide_error_constraint_violated",
                                    {name, var, constrained_var_str, constrained_var},
                                    Call::Extern);

            // Check the var passed in equals the constrained version (when not in inference mode)
            asserts_constrained.push_back(AssertStmt::make(var == constrained_var, error));
        }
        if (param.defined() && param.host_alignment() != param.type().bytes()) {
            string host_name = name;
            int alignment_required = param.host_alignment();
            Expr host_ptr = Variable::make(Handle(), host_name);
            Expr u64t_host_ptr = reinterpret<uint64_t>(host_ptr);
            Expr align_condition = (u64t_host_ptr % alignment_required) == 0;
            Expr error = Call::make(Int(32), "halide_error_unaligned_host_ptr",
                                    {name, alignment_required}, Call::Extern);
            asserts_host_alignment.push_back(AssertStmt::make(align_condition, error));
        }
    }

    // Inject the code that check for the alignment of the host pointers.
    if (!no_asserts) {
        for (size_t i = asserts_host_alignment.size(); i > 0; i--) {
            s = Block::make(asserts_host_alignment[i-1], s);
        }
    }
    // Inject the code that checks that no dimension math overflows
    if (!no_asserts) {
        for (size_t i = dims_no_overflow_asserts.size(); i > 0; i--) {
            s = Block::make(dims_no_overflow_asserts[i-1], s);
        }

        // Inject the code that defines the proposed sizes.
        for (size_t i = lets_overflow.size(); i > 0; i--) {
            s = LetStmt::make(lets_overflow[i-1].first, lets_overflow[i-1].second, s);
        }
    }

    // Replace uses of the var with the constrained versions in the
    // rest of the program. We also need to respect the existence of
    // constrained versions during storage flattening and bounds
    // inference.
    s = substitute(replace_with_constrained, s);

    // Now we add a bunch of code to the top of the pipeline. This is
    // all in reverse order compared to execution, as we incrementally
    // prepending code.

    if (!no_asserts) {
        // Inject the code that checks the constraints are correct.
        for (size_t i = asserts_constrained.size(); i > 0; i--) {
            s = Block::make(asserts_constrained[i-1], s);
        }

        // Inject the code that checks for out-of-bounds access to the buffers.
        for (size_t i = asserts_required.size(); i > 0; i--) {
            s = Block::make(asserts_required[i-1], s);
        }

        // Inject the code that checks that elem_sizes are ok.
        for (size_t i = asserts_elem_size.size(); i > 0; i--) {
            s = Block::make(asserts_elem_size[i-1], s);
        }
    }

    // Inject the code that returns early for inference mode.
    if (!no_bounds_query) {
        s = IfThenElse::make(!maybe_return_condition, s);

        // Inject the code that does the buffer rewrites for inference mode.
        for (size_t i = buffer_rewrites.size(); i > 0; i--) {
            s = Block::make(buffer_rewrites[i-1], s);
        }
    }

    if (!no_asserts) {
        // Inject the code that checks the proposed sizes still pass the bounds checks
        for (size_t i = asserts_proposed.size(); i > 0; i--) {
            s = Block::make(asserts_proposed[i-1], s);
        }
    }

    // Inject the code that defines the proposed sizes.
    for (size_t i = lets_proposed.size(); i > 0; i--) {
        s = LetStmt::make(lets_proposed[i-1].first, lets_proposed[i-1].second, s);
    }

    // Inject the code that defines the constrained sizes.
    for (size_t i = lets_constrained.size(); i > 0; i--) {
        s = LetStmt::make(lets_constrained[i-1].first, lets_constrained[i-1].second, s);
    }

    // Inject the code that defines the required sizes produced by bounds inference.
    for (size_t i = lets_required.size(); i > 0; i--) {
        s = LetStmt::make(lets_required[i-1].first, lets_required[i-1].second, s);
    }

    return s;
}

}
}<|MERGE_RESOLUTION|>--- conflicted
+++ resolved
@@ -205,13 +205,6 @@
         }
 
         ReductionDomain rdom;
-<<<<<<< HEAD
-=======
-        Expr host_ptr = Variable::make(Handle(), name + ".host", image, param, rdom);
-        Expr dev = Variable::make(UInt(64), name + ".device", image, param, rdom);
-        Expr inference_mode = (host_ptr == make_zero(host_ptr.type()) &&
-                               dev == make_zero(dev.type()));
->>>>>>> ea3a4991
 
         // An expression returning whether or not we're in inference mode
         Expr handle = Variable::make(type_of<buffer_t *>(), name + ".buffer",
@@ -280,13 +273,8 @@
                 Expr min_required_var = Variable::make(Int(32), min_required_name);
                 Expr extent_required_var = Variable::make(Int(32), extent_required_name);
 
-<<<<<<< HEAD
-                lets_required.push_back(make_pair(extent_required_name, extent_required));
-                lets_required.push_back(make_pair(min_required_name, min_required));
-=======
-            lets_required.push_back({ extent_required_name, extent_required });
-            lets_required.push_back({ min_required_name, min_required });
->>>>>>> ea3a4991
+                lets_required.push_back({ extent_required_name, extent_required });
+                lets_required.push_back({ min_required_name, min_required });
 
                 Expr actual_max = actual_min + actual_extent - 1;
                 Expr max_required = min_required_var + extent_required_var - 1;
@@ -444,11 +432,7 @@
             if (stride_constrained.defined()) {
                 // Come up with a suggested stride by passing the
                 // required region through this constraint.
-<<<<<<< HEAD
-                constraints.push_back(make_pair(stride_orig, stride_constrained));
-=======
-                constraints.push_back({ stride_name, stride_constrained });
->>>>>>> ea3a4991
+                constraints.push_back({ stride_orig, stride_constrained});
                 stride_constrained = substitute(replace_with_required, stride_constrained);
                 lets_proposed.push_back({ stride_name + ".proposed", stride_constrained });
             } else {
@@ -456,11 +440,7 @@
             }
 
             if (min_constrained.defined()) {
-<<<<<<< HEAD
-                constraints.push_back(make_pair(min_orig, min_constrained));
-=======
-                constraints.push_back({ min_name, min_constrained });
->>>>>>> ea3a4991
+                constraints.push_back({ min_orig, min_constrained });
                 min_constrained = substitute(replace_with_required, min_constrained);
                 lets_proposed.push_back({ min_name + ".proposed", min_constrained });
             } else {
@@ -468,11 +448,7 @@
             }
 
             if (extent_constrained.defined()) {
-<<<<<<< HEAD
-                constraints.push_back(make_pair(extent_orig, extent_constrained));
-=======
-                constraints.push_back({ extent_name, extent_constrained });
->>>>>>> ea3a4991
+                constraints.push_back({ extent_orig, extent_constrained });
                 extent_constrained = substitute(replace_with_required, extent_constrained);
                 lets_proposed.push_back({ extent_name + ".proposed", extent_constrained });
             } else {
@@ -511,11 +487,7 @@
 
             replace_with_constrained[name] = constrained_var;
 
-<<<<<<< HEAD
-            lets_constrained.push_back(make_pair(name + ".constrained", constraints[i].second));
-=======
-            lets_constrained.push_back({ var_str + ".constrained", constraints[i].second });
->>>>>>> ea3a4991
+            lets_constrained.push_back({ name + ".constrained", constraints[i].second });
 
             Expr error = Call::make(Int(32), "halide_error_constraint_violated",
                                     {name, var, constrained_var_str, constrained_var},
