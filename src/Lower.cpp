#include <iostream>
#include <set>
#include <sstream>
#include <algorithm>

#include "Lower.h"

#include "AddImageChecks.h"
#include "AddParameterChecks.h"
#include "AllocationBoundsInference.h"
#include "Bounds.h"
#include "BoundsInference.h"
#include "BoundSmallAllocations.h"
#include "CSE.h"
#include "CanonicalizeGPUVars.h"
#include "Debug.h"
#include "DebugArguments.h"
#include "DebugToFile.h"
#include "Deinterleave.h"
#include "EarlyFree.h"
#include "FindCalls.h"
#include "Func.h"
#include "Function.h"
#include "FuseGPUThreadLoops.h"
#include "FuzzFloatStores.h"
#include "HexagonOffload.h"
#include "InferArguments.h"
#include "InjectHostDevBufferCopies.h"
#include "InjectOpenGLIntrinsics.h"
#include "Inline.h"
#include "IRMutator.h"
#include "IROperator.h"
#include "IRPrinter.h"
#include "LICM.h"
#include "LoopCarry.h"
#include "LowerWarpShuffles.h"
#include "Memoization.h"
#include "PartitionLoops.h"
#include "Prefetch.h"
#include "Profiling.h"
#include "Qualify.h"
#include "RealizationOrder.h"
#include "RemoveDeadAllocations.h"
#include "RemoveTrivialForLoops.h"
#include "RemoveUndef.h"
#include "ScheduleFunctions.h"
#include "SelectGPUAPI.h"
#include "SkipStages.h"
#include "SlidingWindow.h"
#include "Simplify.h"
#include "SimplifySpecializations.h"
#include "SplitTuples.h"
#include "StorageFlattening.h"
#include "StorageFolding.h"
#include "Substitute.h"
#include "Tracing.h"
#include "TrimNoOps.h"
#include "UnifyDuplicateLets.h"
#include "UniquifyVariableNames.h"
#include "UnpackBuffers.h"
#include "UnrollLoops.h"
#include "VaryingAttributes.h"
#include "VectorizeLoops.h"
#include "WrapCalls.h"
#include "WrapExternStages.h"

namespace Halide {
namespace Internal {

using std::set;
using std::ostringstream;
using std::string;
using std::vector;
using std::map;

Module lower(const vector<Function> &output_funcs, const string &pipeline_name, const Target &t,
             const vector<Argument> &args, const Internal::LoweredFunc::LinkageType linkage_type,
             const vector<IRMutator *> &custom_passes) {
    std::vector<std::string> namespaces;
    std::string simple_pipeline_name = extract_namespaces(pipeline_name, namespaces);

    Module result_module(simple_pipeline_name, t);

    // Compute an environment
    map<string, Function> env;
    for (Function f : output_funcs) {
        populate_environment(f, env);
    }

    // Create a deep-copy of the entire graph of Funcs.
    vector<Function> outputs;
    std::tie(outputs, env) = deep_copy(output_funcs, env);

    // Output functions should all be computed and stored at root.
    for (Function f: outputs) {
        Func(f).compute_root().store_root();
    }

    // Ensure that all ScheduleParams become well-defined constant Exprs.
    for (auto &f : env) {
        f.second.substitute_schedule_param_exprs();
    }

    // Substitute in wrapper Funcs
    env = wrap_func_calls(env);

    // Compute a realization order
    vector<string> order = realization_order(outputs, env);

    // Try to simplify the RHS/LHS of a function definition by propagating its
    // specializations' conditions
    simplify_specializations(env);

    debug(1) << "Creating initial loop nests...\n";
    bool any_memoized = false;
    Stmt s = schedule_functions(outputs, order, env, t, any_memoized);
    debug(2) << "Lowering after creating initial loop nests:\n" << s << '\n';

    debug(1) << "Canonicalizing GPU var names...\n";
    s = canonicalize_gpu_vars(s);
    debug(2) << "Lowering after canonicalizing GPU var names:\n" << s << '\n';

    if (any_memoized) {
        debug(1) << "Injecting memoization...\n";
        s = inject_memoization(s, env, pipeline_name, outputs);
        debug(2) << "Lowering after injecting memoization:\n" << s << '\n';
    } else {
        debug(1) << "Skipping injecting memoization...\n";
    }

    debug(1) << "Injecting tracing...\n";
    s = inject_tracing(s, pipeline_name, env, outputs, t);
    debug(2) << "Lowering after injecting tracing:\n" << s << '\n';

    debug(1) << "Adding checks for parameters\n";
    s = add_parameter_checks(s, t);
    debug(2) << "Lowering after injecting parameter checks:\n" << s << '\n';

    // Compute the maximum and minimum possible value of each
    // function. Used in later bounds inference passes.
    debug(1) << "Computing bounds of each function's value\n";
    FuncValueBounds func_bounds = compute_function_value_bounds(order, env);

    // The checks will be in terms of the symbols defined by bounds
    // inference.
    debug(1) << "Adding checks for images\n";
    s = add_image_checks(s, outputs, t, order, env, func_bounds);
    debug(2) << "Lowering after injecting image checks:\n" << s << '\n';

    // This pass injects nested definitions of variable names, so we
    // can't simplify statements from here until we fix them up. (We
    // can still simplify Exprs).
    debug(1) << "Performing computation bounds inference...\n";
    s = bounds_inference(s, outputs, order, env, func_bounds, t);
    debug(2) << "Lowering after computation bounds inference:\n" << s << '\n';

    debug(1) << "Performing sliding window optimization...\n";
    s = sliding_window(s, env);
    debug(2) << "Lowering after sliding window:\n" << s << '\n';

    debug(1) << "Performing allocation bounds inference...\n";
    s = allocation_bounds_inference(s, env, func_bounds);
    debug(2) << "Lowering after allocation bounds inference:\n" << s << '\n';

    debug(1) << "Removing code that depends on undef values...\n";
    s = remove_undef(s);
    debug(2) << "Lowering after removing code that depends on undef values:\n" << s << "\n\n";

    // This uniquifies the variable names, so we're good to simplify
    // after this point. This lets later passes assume syntactic
    // equivalence means semantic equivalence.
    debug(1) << "Uniquifying variable names...\n";
    s = uniquify_variable_names(s);
    debug(2) << "Lowering after uniquifying variable names:\n" << s << "\n\n";

    debug(1) << "Performing storage folding optimization...\n";
    s = storage_folding(s, env);
    debug(2) << "Lowering after storage folding:\n" << s << '\n';

    debug(1) << "Injecting debug_to_file calls...\n";
    s = debug_to_file(s, outputs, env);
    debug(2) << "Lowering after injecting debug_to_file calls:\n" << s << '\n';

    debug(1) << "Simplifying...\n"; // without removing dead lets, because storage flattening needs the strides
    s = simplify(s, false);
    debug(2) << "Lowering after first simplification:\n" << s << "\n\n";

    debug(1) << "Injecting prefetches...\n";
    s = inject_prefetch(s, env);
    debug(2) << "Lowering after injecting prefetches:\n" << s << "\n\n";

    debug(1) << "Dynamically skipping stages...\n";
    s = skip_stages(s, order);
    debug(2) << "Lowering after dynamically skipping stages:\n" << s << "\n\n";

    debug(1) << "Destructuring tuple-valued realizations...\n";
    s = split_tuples(s, env);
    debug(2) << "Lowering after destructuring tuple-valued realizations:\n" << s << "\n\n";

    debug(1) << "Performing storage flattening...\n";
    s = storage_flattening(s, outputs, env, t);
    debug(2) << "Lowering after storage flattening:\n" << s << "\n\n";

    debug(1) << "Unpacking buffer arguments...\n";
    s = unpack_buffers(s);
    debug(2) << "Lowering after unpacking buffer arguments...\n" << s << "\n\n";

    if (any_memoized) {
        debug(1) << "Rewriting memoized allocations...\n";
        s = rewrite_memoized_allocations(s, env);
        debug(2) << "Lowering after rewriting memoized allocations:\n" << s << "\n\n";
    } else {
        debug(1) << "Skipping rewriting memoized allocations...\n";
    }

    if (t.has_gpu_feature() ||
        t.has_feature(Target::OpenGLCompute) ||
        t.has_feature(Target::OpenGL) ||
        (t.arch != Target::Hexagon && (t.features_any_of({Target::HVX_64, Target::HVX_128})))) {
        debug(1) << "Selecting a GPU API for GPU loops...\n";
        s = select_gpu_api(s, t);
        debug(2) << "Lowering after selecting a GPU API:\n" << s << "\n\n";

        debug(1) << "Injecting host <-> dev buffer copies...\n";
        s = inject_host_dev_buffer_copies(s, t);
        debug(2) << "Lowering after injecting host <-> dev buffer copies:\n" << s << "\n\n";

        debug(1) << "Selecting a GPU API for extern stages...\n";
        s = select_gpu_api(s, t);
        debug(2) << "Lowering after selecting a GPU API for extern stages:\n" << s << "\n\n";
    }

    if (t.has_feature(Target::OpenGL)) {
        debug(1) << "Injecting OpenGL texture intrinsics...\n";
        s = inject_opengl_intrinsics(s);
        debug(2) << "Lowering after OpenGL intrinsics:\n" << s << "\n\n";
    }

    if (t.has_gpu_feature() ||
        t.has_feature(Target::OpenGLCompute)) {
        debug(1) << "Injecting per-block gpu synchronization...\n";
        s = fuse_gpu_thread_loops(s);
        debug(2) << "Lowering after injecting per-block gpu synchronization:\n" << s << "\n\n";
    }

    debug(1) << "Simplifying...\n";
    s = simplify(s);
    s = unify_duplicate_lets(s);
    s = remove_trivial_for_loops(s);
    debug(2) << "Lowering after second simplifcation:\n" << s << "\n\n";

    debug(1) << "Reduce prefetch dimension...\n";
    s = reduce_prefetch_dimension(s, t);
    debug(2) << "Lowering after reduce prefetch dimension:\n" << s << "\n";

    debug(1) << "Unrolling...\n";
    s = unroll_loops(s);
    s = simplify(s);
    debug(2) << "Lowering after unrolling:\n" << s << "\n\n";

    debug(1) << "Vectorizing...\n";
    s = vectorize_loops(s, t);
    s = simplify(s);
    debug(2) << "Lowering after vectorizing:\n" << s << "\n\n";

    debug(1) << "Detecting vector interleavings...\n";
    s = rewrite_interleavings(s);
    s = simplify(s);
    debug(2) << "Lowering after rewriting vector interleavings:\n" << s << "\n\n";

    debug(1) << "Partitioning loops to simplify boundary conditions...\n";
    s = partition_loops(s);
    s = simplify(s);
    debug(2) << "Lowering after partitioning loops:\n" << s << "\n\n";

    debug(1) << "Trimming loops to the region over which they do something...\n";
    s = trim_no_ops(s);
    debug(2) << "Lowering after loop trimming:\n" << s << "\n\n";

    debug(1) << "Injecting early frees...\n";
    s = inject_early_frees(s);
    debug(2) << "Lowering after injecting early frees:\n" << s << "\n\n";

    if (t.has_feature(Target::Profile)) {
        debug(1) << "Injecting profiling...\n";
        s = inject_profiling(s, pipeline_name);
        debug(2) << "Lowering after injecting profiling:\n" << s << "\n\n";
    }

    if (t.has_feature(Target::FuzzFloatStores)) {
        debug(1) << "Fuzzing floating point stores...\n";
        s = fuzz_float_stores(s);
        debug(2) << "Lowering after fuzzing floating point stores:\n" << s << "\n\n";
    }

<<<<<<< HEAD
    if (t.has_feature(Target::CUDA)) {
        debug(1) << "Injecting warp shuffles...\n";
        s = lower_warp_shuffles(s);
        debug(2) << "Lowering after injecting warp shuffles:\n" << s << "\n\n";
    }
=======
    debug(1) << "Bounding small allocations...\n";
    s = bound_small_allocations(s);
    debug(2) << "Lowering after bounding small allocations:\n" << s << "\n\n";
>>>>>>> d3050096

    debug(1) << "Simplifying...\n";
    s = common_subexpression_elimination(s);

    if (t.has_feature(Target::OpenGL)) {
        debug(1) << "Detecting varying attributes...\n";
        s = find_linear_expressions(s);
        debug(2) << "Lowering after detecting varying attributes:\n" << s << "\n\n";

        debug(1) << "Moving varying attribute expressions out of the shader...\n";
        s = setup_gpu_vertex_buffer(s);
        debug(2) << "Lowering after removing varying attributes:\n" << s << "\n\n";
    }

    s = remove_dead_allocations(s);
    s = remove_trivial_for_loops(s);
    s = simplify(s);
    s = loop_invariant_code_motion(s);
    debug(1) << "Lowering after final simplification:\n" << s << "\n\n";

    debug(1) << "Splitting off Hexagon offload...\n";
    s = inject_hexagon_rpc(s, t, result_module);
    debug(2) << "Lowering after splitting off Hexagon offload:\n" << s << '\n';

    if (!custom_passes.empty()) {
        for (size_t i = 0; i < custom_passes.size(); i++) {
            debug(1) << "Running custom lowering pass " << i << "...\n";
            s = custom_passes[i]->mutate(s);
            debug(1) << "Lowering after custom pass " << i << ":\n" << s << "\n\n";
        }
    }

    vector<Argument> public_args = args;
    for (const auto &out : outputs) {
        for (Parameter buf : out.output_buffers()) {
            public_args.push_back(Argument(buf.name(),
                                           Argument::OutputBuffer,
                                           buf.type(), buf.dimensions()));
        }
    }

    vector<InferredArgument> inferred_args = infer_arguments(s, outputs);
    for (const InferredArgument &arg : inferred_args) {
        if (arg.param.defined() && arg.param.name() == "__user_context") {
            // The user context is always in the inferred args, but is
            // not required to be in the args list.
            continue;
        }

        internal_assert(arg.arg.is_input()) << "Expected only input Arguments here";

        bool found = false;
        for (Argument a : args) {
            found |= (a.name == arg.arg.name);
        }

        if (arg.buffer.defined() && !found) {
            // It's a raw Buffer used that isn't in the args
            // list. Embed it in the output instead.
            debug(1) << "Embedding image " << arg.buffer.name() << "\n";
            result_module.append(arg.buffer);
        } else if (!found) {
            std::ostringstream err;
            err << "Generated code refers to ";
            if (arg.arg.is_buffer()) {
                err << "image ";
            }
            err << "parameter " << arg.arg.name
                << ", which was not found in the argument list.\n";

            err << "\nArgument list specified: ";
            for (size_t i = 0; i < args.size(); i++) {
                err << args[i].name << " ";
            }
            err << "\n\nParameters referenced in generated code: ";
            for (const InferredArgument &ia : inferred_args) {
                if (ia.arg.name != "__user_context") {
                    err << ia.arg.name << " ";
                }
            }
            err << "\n\n";
            user_error << err.str();
        }
    }

    // We're about to drop the environment and outputs vector, which
    // contain the only strong refs to Functions that may still be
    // pointed to by the IR. So make those refs strong.
    class StrengthenRefs : public IRMutator {
        using IRMutator::visit;
        void visit(const Call *c) {
            IRMutator::visit(c);
            c = expr.as<Call>();
            internal_assert(c);
            if (c->func.defined()) {
                FunctionPtr ptr = c->func;
                ptr.strengthen();
                expr = Call::make(c->type, c->name, c->args, c->call_type,
                                  ptr, c->value_index,
                                  c->image, c->param);
            }
        }
    };
    s = StrengthenRefs().mutate(s);

    LoweredFunc main_func(pipeline_name, public_args, s, linkage_type);

    // If we're in debug mode, add code that prints the args.
    if (t.has_feature(Target::Debug)) {
        debug_arguments(&main_func);
    }

    result_module.append(main_func);

    // Append a wrapper for this pipeline that accepts old buffer_ts
    // and upgrades them. It will use the same name, so it will
    // require C++ linkage. We don't need it when jitting.
    if (!t.has_feature(Target::JIT)) {
        add_legacy_wrapper(result_module, main_func);
    }

    // Also append any wrappers for extern stages that expect the old buffer_t
    wrap_legacy_extern_stages(result_module);

    return result_module;
}

EXPORT Stmt lower_main_stmt(const std::vector<Function> &output_funcs, const std::string &pipeline_name,
                            const Target &t, const std::vector<IRMutator *> &custom_passes) {
    // We really ought to start applying for appellation d'origine contrôlée
    // status on types representing arguments in the Halide compiler.
    vector<InferredArgument> inferred_args = infer_arguments(Stmt(), output_funcs);
    vector<Argument> args;
    for (const auto &ia : inferred_args) {
        if (!ia.arg.name.empty() && ia.arg.is_input()) {
            args.push_back(ia.arg);
        }
    }

    Module module = lower(output_funcs, pipeline_name, t, args, Internal::LoweredFunc::External, custom_passes);

    return module.functions().front().body;
}

}
}<|MERGE_RESOLUTION|>--- conflicted
+++ resolved
@@ -293,17 +293,15 @@
         debug(2) << "Lowering after fuzzing floating point stores:\n" << s << "\n\n";
     }
 
-<<<<<<< HEAD
     if (t.has_feature(Target::CUDA)) {
         debug(1) << "Injecting warp shuffles...\n";
         s = lower_warp_shuffles(s);
         debug(2) << "Lowering after injecting warp shuffles:\n" << s << "\n\n";
     }
-=======
+
     debug(1) << "Bounding small allocations...\n";
     s = bound_small_allocations(s);
     debug(2) << "Lowering after bounding small allocations:\n" << s << "\n\n";
->>>>>>> d3050096
 
     debug(1) << "Simplifying...\n";
     s = common_subexpression_elimination(s);
