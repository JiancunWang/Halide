#include "HalideRuntimeOpenCL.h"
#include "scoped_spin_lock.h"
#include "device_interface.h"
#include "printer.h"

#include "mini_cl.h"

#include "cuda_opencl_shared.h"

#define INLINE inline __attribute__((always_inline))

namespace Halide { namespace Runtime { namespace Internal { namespace OpenCL {

// Define the function pointers for the OpenCL API.
#define CL_FN(ret, fn, args) WEAK ret (CL_API_CALL *fn) args;
#include "cl_functions.h"

// The default implementation of halide_opencl_get_symbol attempts to load
// the OpenCL runtime shared library/DLL, and then get the symbol from it.
WEAK void *lib_opencl = NULL;

extern "C" WEAK void *halide_opencl_get_symbol(void *user_context, const char *name) {
    // Only try to load the library if the library isn't already
    // loaded, or we can't load the symbol from the process already.
    void *symbol = halide_get_library_symbol(lib_opencl, name);
    if (symbol) {
        return symbol;
    }

    const char *lib_names[] = {
#ifdef WINDOWS
        "opencl.dll",
#else
        "libOpenCL.so",
        "/System/Library/Frameworks/OpenCL.framework/OpenCL",
#endif
    };
    for (size_t i = 0; i < sizeof(lib_names)/sizeof(lib_names[0]); i++) {
        lib_opencl = halide_load_library(lib_names[i]);
        if (lib_opencl) {
            debug(user_context) << "    Loaded OpenCL runtime library: " << lib_names[i] << "\n";
            break;
        }
    }

    return halide_get_library_symbol(lib_opencl, name);
}

template <typename T>
INLINE T get_cl_symbol(void *user_context, const char *name) {
    T s = (T)halide_opencl_get_symbol(user_context, name);
    if (!s) {
        error(user_context) << "OpenCL API not found: " << name << "\n";
    }
    return s;
}

// Load an OpenCL shared object/dll, and get the function pointers for the OpenCL API from it.
WEAK void load_libopencl(void *user_context) {
    debug(user_context) << "    load_libopencl (user_context: " << user_context << ")\n";
    halide_assert(user_context, clCreateContext == NULL);

    #define CL_FN(ret, fn, args) fn = get_cl_symbol<ret (CL_API_CALL *)args>(user_context, #fn);
    #include "cl_functions.h"
}

extern WEAK halide_device_interface opencl_device_interface;

WEAK const char *get_opencl_error_name(cl_int err);
WEAK int create_opencl_context(void *user_context, cl_context *ctx, cl_command_queue *q);

// An OpenCL context/queue/synchronization lock defined in
// this module with weak linkage
cl_context WEAK context = 0;
cl_command_queue WEAK command_queue = 0;
volatile int WEAK thread_lock = 0;

WEAK char platform_name[256];
WEAK int platform_name_lock = 0;
WEAK bool platform_name_initialized = false;

WEAK char device_type[256];
WEAK int device_type_lock = 0;
WEAK bool device_type_initialized = false;

}}}} // namespace Halide::Runtime::Internal::OpenCL

using namespace Halide::Runtime::Internal::OpenCL;

// Allow OpenCL 1.1 features to be used.
#define ENABLE_OPENCL_11

extern "C" {

WEAK void halide_opencl_set_platform_name(const char *n) {
    if (n) {
        strncpy(platform_name, n, 255);
    } else {
        platform_name[0] = 0;
    }
    platform_name_initialized = true;
}

WEAK const char *halide_opencl_get_platform_name(void *user_context) {
    ScopedSpinLock lock(&platform_name_lock);
    if (!platform_name_initialized) {
        const char *name = getenv("HL_OCL_PLATFORM_NAME");
        halide_opencl_set_platform_name(name);
    }
    return platform_name;
}


WEAK void halide_opencl_set_device_type(const char *n) {
    if (n) {
        strncpy(device_type, n, 255);
    } else {
        device_type[0] = 0;
    }
    device_type_initialized = true;
}

WEAK const char *halide_opencl_get_device_type(void *user_context) {
    ScopedSpinLock lock(&device_type_lock);
    if (!device_type_initialized) {
        const char *name = getenv("HL_OCL_DEVICE_TYPE");
        halide_opencl_set_device_type(name);
    }
    return device_type;
}

// The default implementation of halide_acquire_cl_context uses the global
// pointers above, and serializes access with a spin lock.
// Overriding implementations of acquire/release must implement the following
// behavior:
// - halide_acquire_cl_context should always store a valid context/command
//   queue in ctx/q, or return an error code.
// - A call to halide_acquire_cl_context is followed by a matching call to
//   halide_release_cl_context. halide_acquire_cl_context should block while a
//   previous call (if any) has not yet been released via halide_release_cl_context.
WEAK int halide_acquire_cl_context(void *user_context, cl_context *ctx, cl_command_queue *q, bool create = true) {
    // TODO: Should we use a more "assertive" assert? These asserts do
    // not block execution on failure.
    halide_assert(user_context, ctx != NULL);
    halide_assert(user_context, q != NULL);

    halide_assert(user_context, &thread_lock != NULL);
    while (__sync_lock_test_and_set(&thread_lock, 1)) { }

    // If the context has not been initialized, initialize it now.
    halide_assert(user_context, &context != NULL);
    halide_assert(user_context, &command_queue != NULL);
    if (!context && create) {
        cl_int error = create_opencl_context(user_context, &context, &command_queue);
        if (error != CL_SUCCESS) {
            __sync_lock_release(&thread_lock);
            return error;
        }
    }

    *ctx = context;
    *q = command_queue;
    return 0;
}

WEAK int halide_release_cl_context(void *user_context) {
    __sync_lock_release(&thread_lock);
    return 0;
}

} // extern "C"

namespace Halide { namespace Runtime { namespace Internal { namespace OpenCL {

// Helper object to acquire and release the OpenCL context.
class ClContext {
    void *user_context;

public:
    cl_context context;
    cl_command_queue cmd_queue;
    cl_int error;

    // Constructor sets 'error' if any occurs.
    ClContext(void *user_context) : user_context(user_context),
                                    context(NULL),
                                    cmd_queue(NULL),
                                    error(CL_SUCCESS) {
        if (clCreateContext == NULL) {
            load_libopencl(user_context);
        }

#ifdef DEBUG_RUNTIME
        halide_start_clock(user_context);
#endif

        error = halide_acquire_cl_context(user_context, &context, &cmd_queue);
        halide_assert(user_context, context != NULL && cmd_queue != NULL);
    }

    ~ClContext() {
        halide_release_cl_context(user_context);
    }
};

// Structure to hold the state of a module attached to the context.
// Also used as a linked-list to keep track of all the different
// modules that are attached to a context in order to release them all
// when then context is released.
struct module_state {
    cl_program program;
    module_state *next;
};
WEAK module_state *state_list = NULL;

WEAK bool validate_device_pointer(void *user_context, buffer_t* buf, size_t size=0) {
    if (buf->dev == 0) {
        return true;
    }

    cl_mem dev_ptr = (cl_mem)halide_get_device_handle(buf->dev);

    size_t real_size;
    cl_int result = clGetMemObjectInfo(dev_ptr, CL_MEM_SIZE, sizeof(size_t), &real_size, NULL);
    if (result != CL_SUCCESS) {
        error(user_context) << "CL: Bad device pointer " << (void *)dev_ptr
                            << ": clGetMemObjectInfo returned "
                            << get_opencl_error_name(result);
        return false;
    }

    debug(user_context) << "CL: validate " << (void *)dev_ptr
                        << ": asked for " << (uint64_t)size
                        << ", actual allocated " << (uint64_t)real_size << "\n";

    if (size) {
        halide_assert(user_context, real_size >= size && "Validating pointer with insufficient size");
    }
    return true;
}

// Initializes the context used by the default implementation
// of halide_acquire_context.
WEAK int create_opencl_context(void *user_context, cl_context *ctx, cl_command_queue *q) {
    debug(user_context)
        << "    create_opencl_context (user_context: " << user_context << ")\n";

    halide_assert(user_context, ctx != NULL && *ctx == NULL);
    halide_assert(user_context, q != NULL && *q == NULL);

    cl_int err = 0;

    const cl_uint max_platforms = 4;
    cl_platform_id platforms[max_platforms];
    cl_uint platform_count = 0;

    err = clGetPlatformIDs(max_platforms, platforms, &platform_count);
    if (err != CL_SUCCESS) {
        error(user_context) << "CL: clGetPlatformIDs failed: "
                            << get_opencl_error_name(err) << " " << err;
        return err;
    }

    cl_platform_id platform = NULL;

    // Find the requested platform, or the first if none specified.
    const char *name = halide_opencl_get_platform_name(user_context);
    if (name != NULL) {
        for (cl_uint i = 0; i < platform_count; ++i) {
            const cl_uint max_platform_name = 256;
            char platform_name[max_platform_name];
            err = clGetPlatformInfo(platforms[i], CL_PLATFORM_NAME, max_platform_name, platform_name, NULL );
            if (err != CL_SUCCESS) continue;

            // A platform matches the request if it is a substring of the platform name.
            if (strstr(platform_name, name)) {
                platform = platforms[i];
                break;
            }
        }
    } else if (platform_count > 0) {
        platform = platforms[0];
    }
    if (platform == NULL){
        error(user_context) << "CL: Failed to find platform\n";
        return CL_INVALID_PLATFORM;
    }

    #ifdef DEBUG_RUNTIME
    const cl_uint max_platform_name = 256;
    char platform_name[max_platform_name];
    err = clGetPlatformInfo(platform, CL_PLATFORM_NAME, max_platform_name, platform_name, NULL );
    if (err != CL_SUCCESS) {
        debug(user_context) << "    clGetPlatformInfo(CL_PLATFORM_NAME) failed: "
                            << get_opencl_error_name(err) << "\n";
        // This is just debug info, report the error but don't fail context creation due to it.
        //return err;
    } else {
        debug(user_context) << "    Got platform '" << platform_name
                            << "', about to create context (t="
                            << halide_current_time_ns(user_context)
                            << ")\n";
    }
    #endif

    // Get the types of devices requested.
    cl_device_type device_type = 0;
    const char * dev_type = halide_opencl_get_device_type(user_context);
    if (dev_type != NULL && *dev_type != '\0') {
        if (strstr(dev_type, "cpu")) {
            device_type |= CL_DEVICE_TYPE_CPU;
        }
        if (strstr(dev_type, "gpu")) {
            device_type |= CL_DEVICE_TYPE_GPU;
        }
        if (strstr(dev_type, "acc")) {
            device_type |= CL_DEVICE_TYPE_ACCELERATOR;
        }
    }
    // If no device types are specified, use all the available
    // devices.
    if (device_type == 0) {
        device_type = CL_DEVICE_TYPE_ALL;
    }

    // Get all the devices of the specified type.
    const cl_uint maxDevices = 4;
    cl_device_id devices[maxDevices];
    cl_uint deviceCount = 0;
    err = clGetDeviceIDs(platform, device_type, maxDevices, devices, &deviceCount );
    if (err != CL_SUCCESS) {
        error(user_context) << "CL: clGetDeviceIDs failed: "
                            << get_opencl_error_name(err);
        return err;
    }

    // If the user indicated a specific device index to use, use
    // that. Note that this is an index within the set of devices
    // specified by the device type. -1 means select a device
    // automatically based on core count.
    int device = halide_get_gpu_device(user_context);
    if (device == -1 && deviceCount == 1) {
        device = 0;
    } else if (device == -1) {
        debug(user_context) << "    Multiple CL devices detected. Selecting the one with the most cores.\n";
        cl_uint best_core_count = 0;
        for (cl_uint i = 0; i < deviceCount; i++) {
            cl_device_id dev = devices[i];
            cl_uint core_count = 0;
            err = clGetDeviceInfo(dev, CL_DEVICE_MAX_COMPUTE_UNITS, sizeof(cl_uint), &core_count, NULL);
            if (err != CL_SUCCESS) {
                debug(user_context) << "      Failed to get info on device " << i << "\n";
                continue;
            }
            debug(user_context) << "      Device " << i << " has " << core_count << " cores\n";
            if (core_count >= best_core_count) {
                device = i;
                best_core_count = core_count;
            }
        }
        debug(user_context) << "    Selected device " << device << "\n";
    }

    if (device < 0 || device >= (int)deviceCount) {
        error(user_context) << "CL: Failed to get device: " << device;
        return CL_DEVICE_NOT_FOUND;
    }

    cl_device_id dev = devices[device];

    #ifdef DEBUG_RUNTIME
    // Declare variables for other state we want to query.
    char device_name[256] = "";
    char device_vendor[256] = "";
    char device_profile[256] = "";
    char device_version[256] = "";
    char driver_version[256] = "";
    cl_ulong global_mem_size = 0;
    cl_ulong max_mem_alloc_size = 0;
    cl_ulong local_mem_size = 0;
    cl_uint max_compute_units = 0;
    size_t max_work_group_size = 0;
    cl_uint max_work_item_dimensions = 0;
    size_t max_work_item_sizes[4] = { 0, };


    struct {void *dst; size_t sz; cl_device_info param;} infos[] = {
        {&device_name[0], sizeof(device_name), CL_DEVICE_NAME},
        {&device_vendor[0], sizeof(device_vendor), CL_DEVICE_VENDOR},
        {&device_profile[0], sizeof(device_profile), CL_DEVICE_PROFILE},
        {&device_version[0], sizeof(device_version), CL_DEVICE_VERSION},
        {&driver_version[0], sizeof(driver_version), CL_DRIVER_VERSION},
        {&global_mem_size, sizeof(global_mem_size), CL_DEVICE_GLOBAL_MEM_SIZE},
        {&max_mem_alloc_size, sizeof(max_mem_alloc_size), CL_DEVICE_MAX_MEM_ALLOC_SIZE},
        {&local_mem_size, sizeof(local_mem_size), CL_DEVICE_LOCAL_MEM_SIZE},
        {&max_compute_units, sizeof(max_compute_units), CL_DEVICE_MAX_COMPUTE_UNITS},
        {&max_work_group_size, sizeof(max_work_group_size), CL_DEVICE_MAX_WORK_GROUP_SIZE},
        {&max_work_item_dimensions, sizeof(max_work_item_dimensions), CL_DEVICE_MAX_WORK_ITEM_DIMENSIONS},
        {&max_work_item_sizes[0], sizeof(max_work_item_sizes), CL_DEVICE_MAX_WORK_ITEM_SIZES},
        {NULL}};

    // Do all the queries.
    for (int i = 0; infos[i].dst; i++) {
        err = clGetDeviceInfo(dev, infos[i].param, infos[i].sz, infos[i].dst, NULL);
        if (err != CL_SUCCESS) {
            error(user_context) << "CL: clGetDeviceInfo failed: "
                                << get_opencl_error_name(err);
            return err;
        }
    }

    debug(user_context)
        << "      device name: " << device_name << "\n"
        << "      device vendor: " << device_vendor << "\n"
        << "      device profile: " << device_profile << "\n"
        << "      global mem size: " << global_mem_size/(1024*1024) << " MB\n"
        << "      max mem alloc size: " << max_mem_alloc_size/(1024*1024) << " MB\n"
        << "      local mem size: " << local_mem_size << "\n"
        << "      max compute units: " << max_compute_units << "\n"
        << "      max workgroup size: " << (uint64_t)max_work_group_size << "\n"
        << "      max work item dimensions: " << max_work_item_dimensions << "\n"
        << "      max work item sizes: " << (uint64_t)max_work_item_sizes[0]
        << "x" << (uint64_t)max_work_item_sizes[1]
        << "x" << (uint64_t)max_work_item_sizes[2]
        << "x" << (uint64_t)max_work_item_sizes[3] << "\n";
    #endif


    // Create context and command queue.
    cl_context_properties properties[] = { CL_CONTEXT_PLATFORM, (cl_context_properties)platform, 0 };
    debug(user_context) << "    clCreateContext -> ";
    *ctx = clCreateContext(properties, 1, &dev, NULL, NULL, &err);
    if (err != CL_SUCCESS) {
        debug(user_context) << get_opencl_error_name(err);
        error(user_context) << "CL: clCreateContext failed: "
                            << get_opencl_error_name(err);
        return err;
    } else {
        debug(user_context) << *ctx << "\n";
    }

    debug(user_context) << "    clCreateCommandQueue ";
    *q = clCreateCommandQueue(*ctx, dev, 0, &err);
    if (err != CL_SUCCESS) {
        debug(user_context) << get_opencl_error_name(err);
        error(user_context) << "CL: clCreateCommandQueue failed: "
                            << get_opencl_error_name(err);
        return err;
    } else {
        debug(user_context) << *q << "\n";
    }

    return err;
}

}}}} // namespace Halide::Runtime::Internal::OpenCL

extern "C" {

WEAK int halide_opencl_device_free(void *user_context, buffer_t* buf) {
    // halide_opencl_device_free, at present, can be exposed to clients and they
    // should be allowed to call halide_opencl_device_free on any buffer_t
    // including ones that have never been used with a GPU.
    if (buf->dev == 0) {
      return 0;
    }

    cl_mem dev_ptr = (cl_mem)halide_get_device_handle(buf->dev);

    debug(user_context)
        << "CL: halide_opencl_device_free (user_context: " << user_context
        << ", buf: " << buf << ")\n";

    ClContext ctx(user_context);
    if (ctx.error != CL_SUCCESS) {
        return ctx.error;
    }

    #ifdef DEBUG_RUNTIME
    uint64_t t_before = halide_current_time_ns(user_context);
    #endif

    halide_assert(user_context, validate_device_pointer(user_context, buf));
    debug(user_context) << "    clReleaseMemObject " << (void *)dev_ptr << "\n";
    cl_int result = clReleaseMemObject((cl_mem)dev_ptr);
    // If clReleaseMemObject fails, it is unlikely to succeed in a later call, so
    // we just end our reference to it regardless.
    halide_delete_device_wrapper(buf->dev);
    buf->dev = 0;
    if (result != CL_SUCCESS) {
        error(user_context) << "CL: clReleaseMemObject failed: "
                            << get_opencl_error_name(result);
        return result;
    }

    #ifdef DEBUG_RUNTIME
    uint64_t t_after = halide_current_time_ns(user_context);
    debug(user_context) << "    Time: " << (t_after - t_before) / 1.0e6 << " ms\n";
    #endif

    return 0;
}


WEAK int halide_opencl_initialize_kernels(void *user_context, void **state_ptr, const char* src, int size) {
    debug(user_context)
        << "CL: halide_opencl_init_kernels (user_context: " << user_context
        << ", state_ptr: " << state_ptr
        << ", program: " << (void *)src
        << ", size: " << size << "\n";

    ClContext ctx(user_context);
    if (ctx.error != CL_SUCCESS) {
        return ctx.error;
    }

    #ifdef DEBUG_RUNTIME
    uint64_t t_before = halide_current_time_ns(user_context);
    #endif

    // Create the state object if necessary. This only happens once, regardless
    // of how many times halide_init_kernels/halide_release is called.
    // halide_release traverses this list and releases the program objects, but
    // it does not modify the list nodes created/inserted here.
    module_state **state = (module_state**)state_ptr;
    if (!(*state)) {
        *state = (module_state*)malloc(sizeof(module_state));
        (*state)->program = NULL;
        (*state)->next = state_list;
        state_list = *state;
    }

    // Create the program if necessary. TODO: The program object needs to not
    // only already exist, but be created for the same context/device as the
    // calling context/device.
    if (!(*state && (*state)->program) && size > 1) {
        cl_int err = 0;
        cl_device_id dev;

        err = clGetContextInfo(ctx.context, CL_CONTEXT_DEVICES, sizeof(dev), &dev, NULL);
        if (err != CL_SUCCESS) {
            error(user_context) << "CL: clGetContextInfo(CL_CONTEXT_DEVICES) failed: "
                                << get_opencl_error_name(err);
            return err;
        }

        cl_device_id devices[] = { dev };

        // Get the max constant buffer size supported by this OpenCL implementation.
        cl_ulong max_constant_buffer_size = 0;
        err = clGetDeviceInfo(dev, CL_DEVICE_MAX_CONSTANT_BUFFER_SIZE, sizeof(max_constant_buffer_size), &max_constant_buffer_size, NULL);
        if (err != CL_SUCCESS) {
            error(user_context) << "CL: clGetDeviceInfo (CL_DEVICE_MAX_CONSTANT_BUFFER_SIZE) failed: "
                                << get_opencl_error_name(err);
            return err;
        }
        // Get the max number of constant arguments supported by this OpenCL implementation.
        cl_uint max_constant_args = 0;
        err = clGetDeviceInfo(dev, CL_DEVICE_MAX_CONSTANT_ARGS, sizeof(max_constant_args), &max_constant_args, NULL);
        if (err != CL_SUCCESS) {
            error(user_context) << "CL: clGetDeviceInfo (CL_DEVICE_MAX_CONSTANT_ARGS) failed: "
                                << get_opencl_error_name(err);
            return err;
        }

        // Build the compile argument options.
        stringstream options(user_context);
        options << "-D MAX_CONSTANT_BUFFER_SIZE=" << max_constant_buffer_size
                << " -D MAX_CONSTANT_ARGS=" << max_constant_args;

        const char * sources[] = { src };
        debug(user_context) << "    clCreateProgramWithSource -> ";
        cl_program program = clCreateProgramWithSource(ctx.context, 1, &sources[0], NULL, &err );
        if (err != CL_SUCCESS) {
            debug(user_context) << get_opencl_error_name(err) << "\n";
            error(user_context) << "CL: clCreateProgramWithSource failed: "
                                << get_opencl_error_name(err);
            return err;
        } else {
            debug(user_context) << (void *)program << "\n";
        }
        (*state)->program = program;

        debug(user_context) << "    clBuildProgram " << (void *)program
                            << " " << options.str() << "\n";
        err = clBuildProgram(program, 1, devices, options.str(), NULL, NULL );
        if (err != CL_SUCCESS) {

            // Allocate an appropriately sized buffer for the build log.
            char buffer[8192];

            // Get build log
            if (clGetProgramBuildInfo(program, dev,
                                      CL_PROGRAM_BUILD_LOG,
                                      sizeof(buffer), buffer,
                                      NULL) == CL_SUCCESS) {
                error(user_context) << "CL: clBuildProgram failed: "
                                    << get_opencl_error_name(err)
                                    << "\nBuild Log:\n "
                                    << buffer;
            } else {
                error(user_context) << "clGetProgramBuildInfo failed";
            }

            return err;
        }
    }

    #ifdef DEBUG_RUNTIME
    uint64_t t_after = halide_current_time_ns(user_context);
    debug(user_context) << "    Time: " << (t_after - t_before) / 1.0e6 << " ms\n";
    #endif

    return 0;
}

// Used to generate correct timings when tracing
WEAK int halide_opencl_device_sync(void *user_context, struct buffer_t *) {
    debug(user_context) << "CL: halide_opencl_device_sync (user_context: " << user_context << ")\n";

    ClContext ctx(user_context);
    halide_assert(user_context, ctx.error == CL_SUCCESS);

    #ifdef DEBUG_RUNTIME
    uint64_t t_before = halide_current_time_ns(user_context);
    #endif

    cl_int err = clFinish(ctx.cmd_queue);
    if (err != CL_SUCCESS) {
        error(user_context) << "CL: clFinish failed: "
                            << get_opencl_error_name(err);
        return err;
    }

    #ifdef DEBUG_RUNTIME
    uint64_t t_after = halide_current_time_ns(user_context);
    debug(user_context) << "    Time: " << (t_after - t_before) / 1.0e6 << " ms\n";
    #endif

    return CL_SUCCESS;
}

WEAK int halide_opencl_device_release(void *user_context) {
    debug(user_context)
        << "CL: halide_opencl_device_release (user_context: " << user_context << ")\n";

    // The ClContext object does not allow the context storage to be modified,
    // so we use halide_acquire_context directly.
    int err;
    cl_context ctx;
    cl_command_queue q;
    err = halide_acquire_cl_context(user_context, &ctx, &q, false);
    if (err != 0) {
        return err;
    }

    if (ctx) {
        err = clFinish(q);
        halide_assert(user_context, err == CL_SUCCESS);

        // Unload the modules attached to this context. Note that the list
        // nodes themselves are not freed, only the program objects are
        // released. Subsequent calls to halide_init_kernels might re-create
        // the program object using the same list node to store the program
        // object.
        module_state *state = state_list;
        while (state) {
            if (state->program) {
                debug(user_context) << "    clReleaseProgram " << state->program << "\n";
                err = clReleaseProgram(state->program);
                halide_assert(user_context, err == CL_SUCCESS);
                state->program = NULL;
            }
            state = state->next;
        }

        // Release the context itself, if we created it.
        if (ctx == context) {
            debug(user_context) << "    clReleaseCommandQueue " << command_queue << "\n";
            err = clReleaseCommandQueue(command_queue);
            halide_assert(user_context, err == CL_SUCCESS);
            command_queue = NULL;

            debug(user_context) << "    clReleaseContext " << context << "\n";
            err = clReleaseContext(context);
            halide_assert(user_context, err == CL_SUCCESS);
            context = NULL;
        }
    }

    halide_release_cl_context(user_context);

    return 0;
}

WEAK int halide_opencl_device_malloc(void *user_context, buffer_t* buf) {
    debug(user_context)
        << "CL: halide_opencl_device_malloc (user_context: " << user_context
        << ", buf: " << buf << ")\n";

    ClContext ctx(user_context);
    if (ctx.error != CL_SUCCESS) {
        return ctx.error;
    }

    size_t size = buf_size(user_context, buf);
    if (buf->dev) {
        halide_assert(user_context, validate_device_pointer(user_context, buf, size));
        return 0;
    }

    halide_assert(user_context, buf->stride[0] >= 0 && buf->stride[1] >= 0 &&
                                buf->stride[2] >= 0 && buf->stride[3] >= 0);

    debug(user_context)
        << "    Allocating buffer of " << (int)size << " bytes,"
        << " extents: " << buf->extent[0] << "x" << buf->extent[1] << "x" << buf->extent[2] << "x" << buf->extent[3]
        << " strides: " << buf->stride[0] << "x" << buf->stride[1] << "x" << buf->stride[2] << "x" << buf->stride[3]
        << " (" << buf->elem_size << " bytes per element)\n";

    #ifdef DEBUG_RUNTIME
    uint64_t t_before = halide_current_time_ns(user_context);
    #endif

    cl_int err;
    debug(user_context) << "    clCreateBuffer -> " << (int)size << " ";
    cl_mem dev_ptr = clCreateBuffer(ctx.context, CL_MEM_READ_WRITE, size, NULL, &err);
    if (err != CL_SUCCESS || dev_ptr == 0) {
        debug(user_context) << get_opencl_error_name(err) << "\n";
        error(user_context) << "CL: clCreateBuffer failed: "
                            << get_opencl_error_name(err);
        return err;
    } else {
        debug(user_context) << (void *)dev_ptr << "\n";
    }
    buf->dev = halide_new_device_wrapper((uint64_t)dev_ptr, &opencl_device_interface);
    if (buf->dev == 0) {
        error(user_context) << "CL: out of memory allocating device wrapper.\n";
        clReleaseMemObject(dev_ptr);
        return -1;
    }

    debug(user_context)
        << "    Allocated device buffer " << (void *)buf->dev
        << " for buffer " << buf << "\n";

    #ifdef DEBUG_RUNTIME
    uint64_t t_after = halide_current_time_ns(user_context);
    debug(user_context) << "    Time: " << (t_after - t_before) / 1.0e6 << " ms\n";
    #endif

    return CL_SUCCESS;
}

WEAK int halide_opencl_copy_to_device(void *user_context, buffer_t* buf) {
    int err = halide_opencl_device_malloc(user_context, buf);
    if (err) {
        return err;
    }

    debug(user_context)
        << "CL: halide_opencl_copy_to_device (user_context: " << user_context
        << ", buf: " << buf << ")\n";

    // Acquire the context so we can use the command queue. This also avoids multiple
    // redundant calls to clEnqueueWriteBuffer when multiple threads are trying to copy
    // the same buffer.
    ClContext ctx(user_context);
    if (ctx.error != CL_SUCCESS) {
        return ctx.error;
    }

    #ifdef DEBUG_RUNTIME
    uint64_t t_before = halide_current_time_ns(user_context);
    #endif

    halide_assert(user_context, buf->host && buf->dev);
    halide_assert(user_context, validate_device_pointer(user_context, buf));

    device_copy c = make_host_to_device_copy(buf);

    // TODO: Is this 32-bit or 64-bit? Leaving signed for now
    // in case negative strides.
    for (int w = 0; w < (int)c.extent[3]; w++) {
        for (int z = 0; z < (int)c.extent[2]; z++) {
#ifdef ENABLE_OPENCL_11
            // OpenCL 1.1 supports stride-aware memory transfers up to 3D, so we
            // can deal with the 2 innermost strides with OpenCL.
            size_t off = z * c.stride_bytes[2] + w * c.stride_bytes[3];

            size_t offset[3] = { off, 0, 0 };
            size_t region[3] = { c.chunk_size, c.extent[0], c.extent[1] };

            debug(user_context)
                << "    clEnqueueWriteBufferRect ((" << z << ", " << w << "), "
                << "(" << (void *)c.src << " -> " << c.dst << ") + " << (uint64_t)off << ", "
                << (int)region[0] << "x" << (int)region[1] << "x" << (int)region[2] << " bytes, "
                << (uint64_t)c.stride_bytes[0] << "x" << (uint64_t)c.stride_bytes[1] << ")\n";

            cl_int err = clEnqueueWriteBufferRect(ctx.cmd_queue, (cl_mem)c.dst, CL_FALSE,
                                                  offset, offset, region,
                                                  c.stride_bytes[0], c.stride_bytes[1],
                                                  c.stride_bytes[0], c.stride_bytes[1],
                                                  (void *)c.src,
                                                  0, NULL, NULL);

            if (err != CL_SUCCESS) {
                error(user_context) << "CL: clEnqueueWriteBufferRect failed: "
                                    << get_opencl_error_name(err);
                return err;
            }
#else
            for (int y = 0; y < (int)c.extent[1]; y++) {
                for (int x = 0; x < (int)c.extent[0]; x++) {
                    uint64_t off = (x * c.stride_bytes[0] +
                                    y * c.stride_bytes[1] +
                                    z * c.stride_bytes[2] +
                                    w * c.stride_bytes[3]);
                    void *src = (void *)(c.src + off);
                    void *dst = (void *)(c.dst + off);
                    uint64_t size = c.chunk_size;

                    debug(user_context)
                        << "    clEnqueueWriteBuffer  ((" << x << ", " << y << ", " << z << ", " << w << "), "
                        << size << " bytes, " << src << " -> " << (void *)dst << ")\n";

                    cl_int err = clEnqueueWriteBuffer(ctx.cmd_queue, (cl_mem)c.dst,
                                                      CL_FALSE, off, size, src, 0, NULL, NULL);
                    if (err != CL_SUCCESS) {
                        error(user_context) << "CL: clEnqueueWriteBuffer failed: "
                                            << get_opencl_error_name(err);
                        return err;
                    }
                }
            }
#endif
        }
    }
    // The writes above are all non-blocking, so empty the command
    // queue before we proceed so that other host code won't write
    // to the buffer while the above writes are still running.
    clFinish(ctx.cmd_queue);

    #ifdef DEBUG_RUNTIME
    uint64_t t_after = halide_current_time_ns(user_context);
    debug(user_context) << "    Time: " << (t_after - t_before) / 1.0e6 << " ms\n";
    #endif

    return 0;
}

WEAK int halide_opencl_copy_to_host(void *user_context, buffer_t* buf) {
    debug(user_context)
        << "CL: halide_copy_to_host (user_context: " << user_context
        << ", buf: " << buf << ")\n";

    // Acquire the context so we can use the command queue. This also avoids multiple
    // redundant calls to clEnqueueReadBuffer when multiple threads are trying to copy
    // the same buffer.
    ClContext ctx(user_context);
    if (ctx.error != CL_SUCCESS) {
        return ctx.error;
    }

    #ifdef DEBUG_RUNTIME
    uint64_t t_before = halide_current_time_ns(user_context);
    #endif

    halide_assert(user_context, buf->host && buf->dev);
    halide_assert(user_context, validate_device_pointer(user_context, buf));

    device_copy c = make_device_to_host_copy(buf);

    // TODO: Is this 32-bit or 64-bit? Leaving signed for now
    // in case negative strides.
    for (int w = 0; w < (int)c.extent[3]; w++) {
        for (int z = 0; z < (int)c.extent[2]; z++) {
#ifdef ENABLE_OPENCL_11
            // OpenCL 1.1 supports stride-aware memory transfers up to 3D, so we
            // can deal with the 2 innermost strides with OpenCL.
            size_t off = z * c.stride_bytes[2] + w * c.stride_bytes[3];

            size_t offset[3] = { off, 0, 0 };
            size_t region[3] = { c.chunk_size, c.extent[0], c.extent[1] };

            debug(user_context)
                << "    clEnqueueReadBufferRect ((" << z << ", " << w << "), "
                << "(" << (void *)c.src << " -> " << (void *)c.dst << ") + " << (uint64_t)off << ", "
                << (int)region[0] << "x" << (int)region[1] << "x" << (int)region[2] << " bytes, "
                << (uint64_t)c.stride_bytes[0] << "x" << (uint64_t)c.stride_bytes[1] << ")\n";

            cl_int err = clEnqueueReadBufferRect(ctx.cmd_queue, (cl_mem)c.src, CL_FALSE,
                                                 offset, offset, region,
                                                 c.stride_bytes[0], c.stride_bytes[1],
                                                 c.stride_bytes[0], c.stride_bytes[1],
                                                 (void *)c.dst,
                                                 0, NULL, NULL);

            if (err != CL_SUCCESS) {
                error(user_context) << "CL: clEnqueueReadBufferRect failed: "
                                    << get_opencl_error_name(err);
                return err;
            }
#else
<<<<<<< HEAD
            for (int y = 0; y < c.extent[1]; y++) {
                for (int x = 0; x < c.extent[0]; x++) {
                    size_t off = (x * c.stride_bytes[0] +
                                  y * c.stride_bytes[1] +
                                  z * c.stride_bytes[2] +
                                  w * c.stride_bytes[3]);
=======
            for (int y = 0; y < (int)c.extent[1]; y++) {
                for (int x = 0; x < (int)c.extent[0]; x++) {
                    uint64_t off = (x * c.stride_bytes[0] +
                                    y * c.stride_bytes[1] +
                                    z * c.stride_bytes[2] +
                                    w * c.stride_bytes[3]);
>>>>>>> 70cfae04
                    void *src = (void *)(c.src + off);
                    void *dst = (void *)(c.dst + off);
                    size_t size = c.chunk_size;

                    debug(user_context)
                        << "    clEnqueueReadBuffer  ((" << x << ", " << y << ", " << z << ", " << w << "), "
                        << size << " bytes, " << src << " -> " << dst << ")\n";

                    cl_int err = clEnqueueReadBuffer(ctx.cmd_queue, (cl_mem)c.src,
                                                     CL_FALSE, off, size, dst, 0, NULL, NULL);
                    if (err != CL_SUCCESS) {
                        error(user_context) << "CL: clEnqueueReadBuffer failed: "
                                            << get_opencl_error_name(err);
                        return err;
                    }
                }
            }
#endif
        }
    }
    // The writes above are all non-blocking, so empty the command
    // queue before we proceed so that other host code won't read
    // bad data.
    clFinish(ctx.cmd_queue);

    #ifdef DEBUG_RUNTIME
    uint64_t t_after = halide_current_time_ns(user_context);
    debug(user_context) << "    Time: " << (t_after - t_before) / 1.0e6 << " ms\n";
    #endif

    return 0;
}

WEAK int halide_opencl_run(void *user_context,
                           void *state_ptr,
                           const char* entry_name,
                           int blocksX, int blocksY, int blocksZ,
                           int threadsX, int threadsY, int threadsZ,
                           int shared_mem_bytes,
                           size_t arg_sizes[],
                           void* args[],
                           int8_t arg_is_buffer[],
                           int num_attributes,
                           float* vertex_buffer,
                           int num_coords_dim0,
                           int num_coords_dim1) {
    debug(user_context)
        << "CL: halide_opencl_run (user_context: " << user_context << ", "
        << "entry: " << entry_name << ", "
        << "blocks: " << blocksX << "x" << blocksY << "x" << blocksZ << ", "
        << "threads: " << threadsX << "x" << threadsY << "x" << threadsZ << ", "
        << "shmem: " << shared_mem_bytes << "\n";


    cl_int err;
    ClContext ctx(user_context);
    if (ctx.error != CL_SUCCESS) {
        return ctx.error;
    }

    #ifdef DEBUG_RUNTIME
    uint64_t t_before = halide_current_time_ns(user_context);
    #endif

    // Create kernel object for entry_name from the program for this module.
    halide_assert(user_context, state_ptr);
    cl_program program = ((module_state*)state_ptr)->program;

    halide_assert(user_context, program);
    debug(user_context) << "    clCreateKernel " << entry_name << " -> ";
    cl_kernel f = clCreateKernel(program, entry_name, &err);
    if (err != CL_SUCCESS) {
        debug(user_context) << get_opencl_error_name(err) << "\n";
        error(user_context) << "CL: clCreateKernel " << entry_name << " failed: "
                            << get_opencl_error_name(err) << "\n";
        return err;
    } else {
        #ifdef DEBUG_RUNTIME
        uint64_t t_create_kernel = halide_current_time_ns(user_context);
        debug(user_context) << "    Time: " << (t_create_kernel - t_before) / 1.0e6 << " ms\n";
        #endif
    }


    // Pack dims
    size_t global_dim[3] = {
        static_cast<size_t>(blocksX*threadsX),
        static_cast<size_t>(blocksY*threadsY),
        static_cast<size_t>(blocksZ*threadsZ)
    };
    size_t local_dim[3] = {
        static_cast<size_t>(threadsX),
        static_cast<size_t>(threadsY),
        static_cast<size_t>(threadsZ)
    };

    // Set args
    int i = 0;
    while (arg_sizes[i] != 0) {
        debug(user_context) << "    clSetKernelArg " << i
                            << " " << (int)arg_sizes[i]
                            << " [" << (*((void **)args[i])) << " ...] "
                            << arg_is_buffer[i] << "\n";
        void *this_arg = args[i];
        cl_int err;

        if (arg_is_buffer[i]) {
            halide_assert(user_context, arg_sizes[i] == sizeof(uint64_t));
            uint64_t opencl_handle = halide_get_device_handle(*(uint64_t *)this_arg);
            debug(user_context) << "Mapped dev handle is: " << (void *)opencl_handle << "\n";
            // In 32-bit mode, opencl only wants the bottom 32 bits of
            // the handle, so use sizeof(void *) instead of
            // arg_sizes[i] below.
            err = clSetKernelArg(f, i, sizeof(void *), &opencl_handle);
        } else {
            err = clSetKernelArg(f, i, arg_sizes[i], this_arg);
        }


        if (err != CL_SUCCESS) {
            error(user_context) << "CL: clSetKernelArg failed: "
                                << get_opencl_error_name(err);
            return err;
        }
        i++;
    }
    // Set the shared mem buffer last
    // Always set at least 1 byte of shmem, to keep the launch happy
    debug(user_context)
        << "    clSetKernelArg " << i << " " << shared_mem_bytes << " [NULL]\n";
    err = clSetKernelArg(f, i, (shared_mem_bytes > 0) ? shared_mem_bytes : 1, NULL);
    if (err != CL_SUCCESS) {
        error(user_context) << "CL: clSetKernelArg failed "
                            << get_opencl_error_name(err);
        return err;
    }

    // Launch kernel
    debug(user_context)
        << "    clEnqueueNDRangeKernel "
        << blocksX << "x" << blocksY << "x" << blocksZ << ", "
        << threadsX << "x" << threadsY << "x" << threadsZ << " -> ";
    err = clEnqueueNDRangeKernel(ctx.cmd_queue, f,
                                 // NDRange
                                 3, NULL, global_dim, local_dim,
                                 // Events
                                 0, NULL, NULL);
    debug(user_context) << get_opencl_error_name(err) << "\n";
    if (err != CL_SUCCESS) {
        error(user_context) << "CL: clEnqueueNDRangeKernel failed: "
                            << get_opencl_error_name(err) << "\n";
        return err;
    }

    debug(user_context) << "    Releasing kernel " << (void *)f << "\n";
    clReleaseKernel(f);
    debug(user_context) << "    clReleaseKernel finished" << (void *)f << "\n";

    #ifdef DEBUG_RUNTIME
    err = clFinish(ctx.cmd_queue);
    if (err != CL_SUCCESS) {
        error(user_context) << "CL: clFinish failed (" << err << ")\n";
        return err;
    }
    uint64_t t_after = halide_current_time_ns(user_context);
    debug(user_context) << "    Time: " << (t_after - t_before) / 1.0e6 << " ms\n";
    #endif
    return 0;
}

WEAK int halide_opencl_wrap_cl_mem(void *user_context, struct buffer_t *buf, uintptr_t mem) {
    halide_assert(user_context, buf->dev == 0);
    if (buf->dev != 0) {
        return -2;
    }
    buf->dev = halide_new_device_wrapper(mem, &opencl_device_interface);
    if (buf->dev == 0) {
        return -1;
    }
#if DEBUG_RUNTIME
    if (!validate_device_pointer(user_context, buf)) {
        halide_delete_device_wrapper(buf->dev);
        buf->dev = 0;
        return -3;
    }
#endif
    return 0;
}

WEAK uintptr_t halide_opencl_detach_cl_mem(void *user_context, struct buffer_t *buf) {
    if (buf->dev == NULL) {
        return 0;
    }
    halide_assert(user_context, halide_get_device_interface(buf->dev) == &opencl_device_interface);
    uint64_t mem = halide_get_device_handle(buf->dev);
    halide_delete_device_wrapper(buf->dev);
    buf->dev = 0;
    return (uintptr_t)mem;
}

WEAK uintptr_t halide_opencl_get_cl_mem(void *user_context, struct buffer_t *buf) {
    if (buf->dev == NULL) {
        return 0;
    }
    halide_assert(user_context, halide_get_device_interface(buf->dev) == &opencl_device_interface);
    uint64_t mem = halide_get_device_handle(buf->dev);
    return (uintptr_t)mem;
}

WEAK const struct halide_device_interface *halide_opencl_device_interface() {
    return &opencl_device_interface;
}

namespace {
__attribute__((destructor))
WEAK void halide_opencl_cleanup() {
    halide_opencl_device_release(NULL);
}
}

} // extern "C" linkage

namespace Halide { namespace Runtime { namespace Internal { namespace OpenCL {
WEAK const char *get_opencl_error_name(cl_int err) {
    switch (err) {
    case CL_SUCCESS: return "CL_SUCCESS";
    case CL_DEVICE_NOT_FOUND: return "CL_DEVICE_NOT_FOUND";
    case CL_DEVICE_NOT_AVAILABLE: return "CL_DEVICE_NOT_AVAILABLE";
    case CL_COMPILER_NOT_AVAILABLE: return "CL_COMPILER_NOT_AVAILABLE";
    case CL_MEM_OBJECT_ALLOCATION_FAILURE: return "CL_MEM_OBJECT_ALLOCATION_FAILURE";
    case CL_OUT_OF_RESOURCES: return "CL_OUT_OF_RESOURCES";
    case CL_OUT_OF_HOST_MEMORY: return "CL_OUT_OF_HOST_MEMORY";
    case CL_PROFILING_INFO_NOT_AVAILABLE: return "CL_PROFILING_INFO_NOT_AVAILABLE";
    case CL_MEM_COPY_OVERLAP: return "CL_MEM_COPY_OVERLAP";
    case CL_IMAGE_FORMAT_MISMATCH: return "CL_IMAGE_FORMAT_MISMATCH";
    case CL_IMAGE_FORMAT_NOT_SUPPORTED: return "CL_IMAGE_FORMAT_NOT_SUPPORTED";
    case CL_BUILD_PROGRAM_FAILURE: return "CL_BUILD_PROGRAM_FAILURE";
    case CL_MAP_FAILURE: return "CL_MAP_FAILURE";
    case CL_INVALID_VALUE: return "CL_INVALID_VALUE";
    case CL_INVALID_DEVICE_TYPE: return "CL_INVALID_DEVICE_TYPE";
    case CL_INVALID_PLATFORM: return "CL_INVALID_PLATFORM";
    case CL_INVALID_DEVICE: return "CL_INVALID_DEVICE";
    case CL_INVALID_CONTEXT: return "CL_INVALID_CONTEXT";
    case CL_INVALID_QUEUE_PROPERTIES: return "CL_INVALID_QUEUE_PROPERTIES";
    case CL_INVALID_COMMAND_QUEUE: return "CL_INVALID_COMMAND_QUEUE";
    case CL_INVALID_HOST_PTR: return "CL_INVALID_HOST_PTR";
    case CL_INVALID_MEM_OBJECT: return "CL_INVALID_MEM_OBJECT";
    case CL_INVALID_IMAGE_FORMAT_DESCRIPTOR: return "CL_INVALID_IMAGE_FORMAT_DESCRIPTOR";
    case CL_INVALID_IMAGE_SIZE: return "CL_INVALID_IMAGE_SIZE";
    case CL_INVALID_SAMPLER: return "CL_INVALID_SAMPLER";
    case CL_INVALID_BINARY: return "CL_INVALID_BINARY";
    case CL_INVALID_BUILD_OPTIONS: return "CL_INVALID_BUILD_OPTIONS";
    case CL_INVALID_PROGRAM: return "CL_INVALID_PROGRAM";
    case CL_INVALID_PROGRAM_EXECUTABLE: return "CL_INVALID_PROGRAM_EXECUTABLE";
    case CL_INVALID_KERNEL_NAME: return "CL_INVALID_KERNEL_NAME";
    case CL_INVALID_KERNEL_DEFINITION: return "CL_INVALID_KERNEL_DEFINITION";
    case CL_INVALID_KERNEL: return "CL_INVALID_KERNEL";
    case CL_INVALID_ARG_INDEX: return "CL_INVALID_ARG_INDEX";
    case CL_INVALID_ARG_VALUE: return "CL_INVALID_ARG_VALUE";
    case CL_INVALID_ARG_SIZE: return "CL_INVALID_ARG_SIZE";
    case CL_INVALID_KERNEL_ARGS: return "CL_INVALID_KERNEL_ARGS";
    case CL_INVALID_WORK_DIMENSION: return "CL_INVALID_WORK_DIMENSION";
    case CL_INVALID_WORK_GROUP_SIZE: return "CL_INVALID_WORK_GROUP_SIZE";
    case CL_INVALID_WORK_ITEM_SIZE: return "CL_INVALID_WORK_ITEM_SIZE";
    case CL_INVALID_GLOBAL_OFFSET: return "CL_INVALID_GLOBAL_OFFSET";
    case CL_INVALID_EVENT_WAIT_LIST: return "CL_INVALID_EVENT_WAIT_LIST";
    case CL_INVALID_EVENT: return "CL_INVALID_EVENT";
    case CL_INVALID_OPERATION: return "CL_INVALID_OPERATION";
    case CL_INVALID_GL_OBJECT: return "CL_INVALID_GL_OBJECT";
    case CL_INVALID_BUFFER_SIZE: return "CL_INVALID_BUFFER_SIZE";
    case CL_INVALID_MIP_LEVEL: return "CL_INVALID_MIP_LEVEL";
    case CL_INVALID_GLOBAL_WORK_SIZE: return "CL_INVALID_GLOBAL_WORK_SIZE";
    default: return "<Unknown error>";
    }
}

WEAK halide_device_interface opencl_device_interface = {
    halide_use_jit_module,
    halide_release_jit_module,
    halide_opencl_device_malloc,
    halide_opencl_device_free,
    halide_opencl_device_sync,
    halide_opencl_device_release,
    halide_opencl_copy_to_host,
    halide_opencl_copy_to_device,
};

}}}} // namespace Halide::Runtime::Internal::OpenCL<|MERGE_RESOLUTION|>--- conflicted
+++ resolved
@@ -902,21 +902,12 @@
                 return err;
             }
 #else
-<<<<<<< HEAD
-            for (int y = 0; y < c.extent[1]; y++) {
-                for (int x = 0; x < c.extent[0]; x++) {
+            for (int y = 0; y < (int)c.extent[1]; y++) {
+                for (int x = 0; x < (int)c.extent[0]; x++) {
                     size_t off = (x * c.stride_bytes[0] +
                                   y * c.stride_bytes[1] +
                                   z * c.stride_bytes[2] +
                                   w * c.stride_bytes[3]);
-=======
-            for (int y = 0; y < (int)c.extent[1]; y++) {
-                for (int x = 0; x < (int)c.extent[0]; x++) {
-                    uint64_t off = (x * c.stride_bytes[0] +
-                                    y * c.stride_bytes[1] +
-                                    z * c.stride_bytes[2] +
-                                    w * c.stride_bytes[3]);
->>>>>>> 70cfae04
                     void *src = (void *)(c.src + off);
                     void *dst = (void *)(c.dst + off);
                     size_t size = c.chunk_size;
