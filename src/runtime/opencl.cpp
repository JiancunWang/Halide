--- conflicted
+++ resolved
@@ -882,17 +882,6 @@
     return 0;
 }
 
-<<<<<<< HEAD
-WEAK int halide_opencl_run(void *user_context,
-                           void *state_ptr,
-                           const char* entry_name,
-                           int blocksX, int blocksY, int blocksZ,
-                           int threadsX, int threadsY, int threadsZ,
-                           int shared_mem_bytes,
-                           size_t arg_sizes[],
-                           void* args[],
-                           int8_t arg_is_buffer[]) {
-=======
 WEAK int halide_dev_run(void *user_context,
                         void *state_ptr,
                         const char* entry_name,
@@ -901,12 +890,11 @@
                         int shared_mem_bytes,
                         size_t arg_sizes[],
                         void* args[],
+			int8_t arg_is_buffer[],
                         int num_attributes,
                         float* vertex_buffer,
                         int num_coords_dim0,
                         int num_coords_dim1) {
-
->>>>>>> 6645490b
     debug(user_context)
         << "CL: halide_opencl_run (user_context: " << user_context << ", "
         << "entry: " << entry_name << ", "
