--- conflicted
+++ resolved
@@ -318,13 +318,10 @@
   BranchVisitors.h
   SpecializeBranchedLoops.h
   RemoveDeadAllocations.h
-<<<<<<< HEAD
-  CodeGen_JavaScript.h)
-=======
   DeviceInterface.h
   runtime/HalideRuntime.h
+  CodeGen_JavaScript.h
 )
->>>>>>> b208e20f
 
 file(MAKE_DIRECTORY "${CMAKE_BINARY_DIR}/include")
 file(TO_NATIVE_PATH "${CMAKE_BINARY_DIR}/include/" NATIVE_INCLUDE_PATH)
@@ -431,11 +428,8 @@
   BranchVisitors.cpp
   SpecializeBranchedLoops.cpp
   RemoveDeadAllocations.cpp
-<<<<<<< HEAD
+  DeviceInterface.cpp
   CodeGen_JavaScript.cpp
-=======
-  DeviceInterface.cpp
->>>>>>> b208e20f
   "${CMAKE_BINARY_DIR}/include/Halide.h"
   ${HEADER_FILES}
 )
