#ifndef HALIDE_OUTPUTS_H
#define HALIDE_OUTPUTS_H

/** \file
 *
 * Provides output functions to enable writing out various build
 * objects from Halide Module objects.
 */

#include <string>

namespace Halide {

/** A struct specifying a collection of outputs. Used as an argument
 * to Pipeline::compile_to and Func::compile_to and Module::compile. */
struct Outputs {
    /** The name of the emitted object file. Empty if no object file
     * output is desired. */
    std::string object_name;

    /** The name of the emitted text assembly file. Empty if no
     * assembly file output is desired. */
    std::string assembly_name;

    /** The name of the emitted llvm bitcode. Empty if no llvm bitcode
     * output is desired. */
    std::string bitcode_name;

    /** The name of the emitted llvm assembly. Empty if no llvm assembly
     * output is desired. */
    std::string llvm_assembly_name;

    /** The name of the emitted C header file. Empty if no C header file
     * output is desired. */
    std::string c_header_name;

    /** The name of the emitted C source file. Empty if no C source file
     * output is desired. */
    std::string c_source_name;

    /** The name of the emitted stmt file. Empty if no stmt file
     * output is desired. */
    std::string stmt_name;

    /** The name of the emitted stmt.html file. Empty if no stmt.html file
     * output is desired. */
    std::string stmt_html_name;

<<<<<<< HEAD
    /** The name of the emitted javascript file. Empty if no javascript
     * output is desired. */
    std::string javascript_name;
=======
    /** The name of the emitted static library file. Empty if no static library
     * output is desired. */
    std::string static_library_name;
>>>>>>> 3474c474

    /** Make a new Outputs struct that emits everything this one does
     * and also an object file with the given name. */
    Outputs object(const std::string &object_name) {
        Outputs updated = *this;
        updated.object_name = object_name;
        return updated;
    }

    /** Make a new Outputs struct that emits everything this one does
     * and also an assembly file with the given name. */
    Outputs assembly(const std::string &assembly_name) {
        Outputs updated = *this;
        updated.assembly_name = assembly_name;
        return updated;
    }

    /** Make a new Outputs struct that emits everything this one does
     * and also an llvm bitcode file with the given name. */
    Outputs bitcode(const std::string &bitcode_name) {
        Outputs updated = *this;
        updated.bitcode_name = bitcode_name;
        return updated;
    }

    /** Make a new Outputs struct that emits everything this one does
     * and also an llvm assembly file with the given name. */
    Outputs llvm_assembly(const std::string &llvm_assembly_name) {
        Outputs updated = *this;
        updated.llvm_assembly_name = llvm_assembly_name;
        return updated;
    }

    /** Make a new Outputs struct that emits everything this one does
     * and also a C header file with the given name. */
    Outputs c_header(const std::string &c_header_name) {
        Outputs updated = *this;
        updated.c_header_name = c_header_name;
        return updated;
    }

    /** Make a new Outputs struct that emits everything this one does
     * and also a C source file with the given name. */
    Outputs c_source(const std::string &c_source_name) {
        Outputs updated = *this;
        updated.c_source_name = c_source_name;
        return updated;
    }

    /** Make a new Outputs struct that emits everything this one does
     * and also a stmt file with the given name. */
    Outputs stmt(const std::string &stmt_name) {
        Outputs updated = *this;
        updated.stmt_name = stmt_name;
        return updated;
    }

    /** Make a new Outputs struct that emits everything this one does
     * and also a stmt.html file with the given name. */
    Outputs stmt_html(const std::string &stmt_html_name) {
        Outputs updated = *this;
        updated.stmt_html_name = stmt_html_name;
        return updated;
    }

    /** Make a new Outputs struct that emits everything this one does
<<<<<<< HEAD
     * and also a javascript file with the given name. */
    Outputs javascript(const std::string &javascript_name) {
        Outputs updated = *this;
        updated.javascript_name = javascript_name;
=======
     * and also a static library file with the given name. */
    Outputs static_library(const std::string &static_library_name) {
        Outputs updated = *this;
        updated.static_library_name = static_library_name;
>>>>>>> 3474c474
        return updated;
    }
};

}

#endif<|MERGE_RESOLUTION|>--- conflicted
+++ resolved
@@ -46,15 +46,13 @@
      * output is desired. */
     std::string stmt_html_name;
 
-<<<<<<< HEAD
+    /** The name of the emitted static library file. Empty if no static library
+     * output is desired. */
+    std::string static_library_name;
+
     /** The name of the emitted javascript file. Empty if no javascript
      * output is desired. */
     std::string javascript_name;
-=======
-    /** The name of the emitted static library file. Empty if no static library
-     * output is desired. */
-    std::string static_library_name;
->>>>>>> 3474c474
 
     /** Make a new Outputs struct that emits everything this one does
      * and also an object file with the given name. */
@@ -121,17 +119,18 @@
     }
 
     /** Make a new Outputs struct that emits everything this one does
-<<<<<<< HEAD
+     * and also a static library file with the given name. */
+    Outputs static_library(const std::string &static_library_name) {
+        Outputs updated = *this;
+        updated.static_library_name = static_library_name;
+        return updated;
+    }
+
+    /** Make a new Outputs struct that emits everything this one does
      * and also a javascript file with the given name. */
     Outputs javascript(const std::string &javascript_name) {
         Outputs updated = *this;
         updated.javascript_name = javascript_name;
-=======
-     * and also a static library file with the given name. */
-    Outputs static_library(const std::string &static_library_name) {
-        Outputs updated = *this;
-        updated.static_library_name = static_library_name;
->>>>>>> 3474c474
         return updated;
     }
 };
