#ifndef CHECK_CALL_GRAPHS_H
#define CHECK_CALL_GRAPHS_H

#include <assert.h>
#include <stdio.h>
#include <string.h>
#include <algorithm>
#include <numeric>
#include <functional>
#include <map>

#include "Halide.h"

typedef std::map<std::string, std::vector<std::string>> CallGraphs;

// For each producer node, find all functions that it calls.
class CheckCalls : public Halide::Internal::IRVisitor {
public:
    CallGraphs calls; // Caller -> vector of callees
    std::string producer = "";
private:
    using Halide::Internal::IRVisitor::visit;

    void visit(const Halide::Internal::ProducerConsumer *op) {
        if (op->is_producer) {
            std::string old_producer = producer;
            producer = op->name;
            calls[producer]; // Make sure each producer is allocated a slot
            // Group the callees of the 'produce' and 'update' together
            op->body.accept(this);
            producer = old_producer;
        } else {
            Halide::Internal::IRVisitor::visit(op);
        }
    }

    void visit(const Halide::Internal::Load *op) {
        Halide::Internal::IRVisitor::visit(op);
        if (!producer.empty()) {
            assert(calls.count(producer) > 0);
            std::vector<std::string> &callees = calls[producer];
            if(std::find(callees.begin(), callees.end(), op->name) == callees.end()) {
                callees.push_back(op->name);
            }
        }
    }
};

// These are declared "inline" to avoid "unused function" warnings
inline int check_call_graphs(CallGraphs &result, CallGraphs &expected) {
    if (result.size() != expected.size()) {
        printf("Expect %d callers instead of %d\n", (int)expected.size(), (int)result.size());
        return -1;
    }
    for (auto &iter : expected) {
        if (result.count(iter.first) == 0) {
            printf("Expect %s to be in the call graphs\n", iter.first.c_str());
            return -1;
        }
        std::vector<std::string> &expected_callees = iter.second;
        std::vector<std::string> &result_callees = result[iter.first];
        std::sort(expected_callees.begin(), expected_callees.end());
        std::sort(result_callees.begin(), result_callees.end());
        if (expected_callees != result_callees) {
            std::string expected_str = std::accumulate(
                expected_callees.begin(), expected_callees.end(), std::string{},
                [](const std::string &a, const std::string &b) {
                    return a.empty() ? b : a + ", " + b;
                });
            std::string result_str = std::accumulate(
                result_callees.begin(), result_callees.end(), std::string{},
                [](const std::string &a, const std::string &b) {
                    return a.empty() ? b : a + ", " + b;
                });

            printf("Expect calless of %s to be (%s); got (%s) instead\n",
                    iter.first.c_str(), expected_str.c_str(), result_str.c_str());
            return -1;
        }

    }
    return 0;
}

<<<<<<< HEAD
inline int check_image(const Halide::Buffer<int> &im, const std::function<int(int)> &func) {
    for (int x = 0; x < im.width(); x++) {
        int correct = func(x);
        if (im(x) != correct) {
            printf("im(%d) = %d instead of %d\n",
                   x, im(x), correct);
            return -1;
        }
    }
    return 0;
}

inline int check_image(const Halide::Buffer<int> &im, const std::function<int(int,int)> &func) {
=======
inline int check_image2(const Halide::Buffer<int> &im, const std::function<int(int,int)> &func) {
>>>>>>> 8365463c
    for (int y = 0; y < im.height(); y++) {
        for (int x = 0; x < im.width(); x++) {
            int correct = func(x, y);
            if (im(x, y) != correct) {
                printf("im(%d, %d) = %d instead of %d\n",
                       x, y, im(x, y), correct);
                return -1;
            }
        }
    }
    return 0;
}

inline int check_image3(const Halide::Buffer<int> &im, const std::function<int(int,int,int)> &func) {
    for (int z = 0; z < im.channels(); z++) {
        for (int y = 0; y < im.height(); y++) {
            for (int x = 0; x < im.width(); x++) {
                int correct = func(x, y, z);
                if (im(x, y, z) != correct) {
                    printf("im(%d, %d, %d) = %d instead of %d\n",
                           x, y, z, im(x, y, z), correct);
                    return -1;
                }
            }
        }
    }
    return 0;
}

template <typename F>
inline auto // SFINAE: returns int if F has arity of 2
check_image(const Halide::Buffer<int> &im, F func) -> decltype(std::declval<F>()(0, 0), int())
{
    return check_image2(im, func);
}

template <typename F>
inline auto // SFINAE: returns int if F has arity of 3
check_image(const Halide::Buffer<int> &im, F func) -> decltype(std::declval<F>()(0, 0, 0), int())
{
    return check_image3(im, func);
}

#endif<|MERGE_RESOLUTION|>--- conflicted
+++ resolved
@@ -82,8 +82,7 @@
     return 0;
 }
 
-<<<<<<< HEAD
-inline int check_image(const Halide::Buffer<int> &im, const std::function<int(int)> &func) {
+inline int check_image1(const Halide::Buffer<int> &im, const std::function<int(int)> &func) {
     for (int x = 0; x < im.width(); x++) {
         int correct = func(x);
         if (im(x) != correct) {
@@ -95,10 +94,7 @@
     return 0;
 }
 
-inline int check_image(const Halide::Buffer<int> &im, const std::function<int(int,int)> &func) {
-=======
 inline int check_image2(const Halide::Buffer<int> &im, const std::function<int(int,int)> &func) {
->>>>>>> 8365463c
     for (int y = 0; y < im.height(); y++) {
         for (int x = 0; x < im.width(); x++) {
             int correct = func(x, y);
@@ -129,6 +125,13 @@
 }
 
 template <typename F>
+inline auto // SFINAE: returns int if F has arity of 1
+check_image(const Halide::Buffer<int> &im, F func) -> decltype(std::declval<F>()(0), int())
+{
+    return check_image1(im, func);
+}
+
+template <typename F>
 inline auto // SFINAE: returns int if F has arity of 2
 check_image(const Halide::Buffer<int> &im, F func) -> decltype(std::declval<F>()(0, 0), int())
 {
