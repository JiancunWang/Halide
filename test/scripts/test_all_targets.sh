--- conflicted
+++ resolved
@@ -102,17 +102,6 @@
             LLVM_REPO=http://llvm.org/svn/llvm-project/llvm/trunk
             CLANG_REPO=http://llvm.org/svn/llvm-project/cfe/trunk
             LLVM_TARGETS="X86;ARM;AArch64;NVPTX;Mips"
-<<<<<<< HEAD
-        elif [[ "$LLVM" == release-3.3 ]]; then
-            LLVM_REPO=http://llvm.org/svn/llvm-project/llvm/branches/release_33
-            CLANG_REPO=http://llvm.org/svn/llvm-project/cfe/branches/release_33
-            LLVM_TARGETS="X86;ARM;AArch64;NVPTX;Mips"
-        elif [[ "$LLVM" == release-3.4 ]]; then
-            LLVM_REPO=http://llvm.org/svn/llvm-project/llvm/branches/release_34
-            CLANG_REPO=http://llvm.org/svn/llvm-project/cfe/branches/release_34
-            LLVM_TARGETS="X86;ARM;AArch64;NVPTX;Mips"
-=======
->>>>>>> 0b725d4e
         elif [[ "$LLVM" == release-3.5 ]]; then
             LLVM_REPO=http://llvm.org/svn/llvm-project/llvm/branches/release_35
             CLANG_REPO=http://llvm.org/svn/llvm-project/cfe/branches/release_35
