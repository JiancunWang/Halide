#ifndef HALIDE_CODEGEN_ARM_H
#define HALIDE_CODEGEN_ARM_H

/** \file
 * Defines the code-generator for producing ARM machine code
 */

#include "CodeGen_Posix.h"
#include "Target.h"

namespace Halide {
namespace Internal {

/** A code generator that emits ARM code from a given Halide stmt. */
class CodeGen_ARM : public CodeGen_Posix {
public:
    /** Create an ARM code generator for the given arm target. */
    CodeGen_ARM(Target);

    /** Compile to an internally-held llvm module. Takes a halide
     * statement, the name of the function produced, and the arguments
     * to the function produced. After calling this, call
     * CodeGen::compile_to_file or
     * CodeGen::compile_to_function_pointer to get at the ARM machine
     * code. */
    void compile(Stmt stmt, std::string name,
                 const std::vector<Argument> &args,
                 const std::vector<Buffer> &images_to_embed);

    static void test();

protected:

<<<<<<< HEAD
=======
    /** Which arm target are we compiling for */
    Target target;

    llvm::Triple get_target_triple() const;

>>>>>>> 767bca96
    /** Generate a call to a neon intrinsic */
    // @{
    llvm::Value *call_intrin(Type t, const std::string &name, std::vector<Expr>);
    llvm::Value *call_intrin(llvm::Type *t, const std::string &name, std::vector<llvm::Value *>);
    llvm::Instruction *call_void_intrin(const std::string &name, std::vector<Expr>);
    llvm::Instruction *call_void_intrin(const std::string &name, std::vector<llvm::Value *>);
    // @}

    using CodeGen_Posix::visit;

    /** Nodes for which we want to emit specific neon intrinsics */
    // @{
    void visit(const Cast *);
    void visit(const Add *);
    void visit(const Sub *);
    void visit(const Div *);
    void visit(const Mul *);
    void visit(const Min *);
    void visit(const Max *);
    void visit(const LT *);
    void visit(const LE *);
    void visit(const Select *);
    void visit(const Store *);
    void visit(const Load *);
    void visit(const Call *);
    // @}

    /** Various patterns to peephole match against */
    struct Pattern {
        std::string intrin;
        Expr pattern;
        enum PatternType {Simple = 0, LeftShift, RightShift, NarrowArgs};
        PatternType type;
        Pattern() {}
        Pattern(std::string i, Expr p, PatternType t = Simple) : intrin(i), pattern(p), type(t) {}
    };
    std::vector<Pattern> casts, left_shifts, averagings, negations;


    std::string mcpu() const;
    std::string mattrs() const;
    bool use_soft_float_abi() const;
};

}}

#endif<|MERGE_RESOLUTION|>--- conflicted
+++ resolved
@@ -31,14 +31,8 @@
 
 protected:
 
-<<<<<<< HEAD
-=======
-    /** Which arm target are we compiling for */
-    Target target;
-
     llvm::Triple get_target_triple() const;
 
->>>>>>> 767bca96
     /** Generate a call to a neon intrinsic */
     // @{
     llvm::Value *call_intrin(Type t, const std::string &name, std::vector<Expr>);
