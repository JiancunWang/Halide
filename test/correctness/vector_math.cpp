#include "Halide.h"
#include <math.h>
#include <stdio.h>
#include <string.h>
#include <cmath>
#include <algorithm>

using namespace Halide;

#ifdef _MSC_VER
bool is_finite(double x) {
    return _finite(x);
}
#else
bool is_finite(double x) {
    return std::isfinite(x);
}
#endif

// Make some functions for turning types into strings
template<typename A>
const char *string_of_type();

#define DECL_SOT(name)                                          \
    template<>                                                  \
    const char *string_of_type<name>() {return #name;}

DECL_SOT(uint8_t);
DECL_SOT(int8_t);
DECL_SOT(uint16_t);
DECL_SOT(int16_t);
DECL_SOT(uint32_t);
DECL_SOT(int32_t);
DECL_SOT(float);
DECL_SOT(double);

template<typename A>
A mod(A x, A y);

template<>
float mod(float x, float y) {
    return fmod(x, y);
}

template<>
double mod(double x, double y) {
    return fmod(x, y);
}

template<typename A>
A mod(A x, A y) {
    return x % y;
}

template<typename A>
bool close_enough(A x, A y) {
    return x == y;
}

template<>
bool close_enough<float>(float x, float y) {
    return fabs(x-y) < 1e-4;
}

template<>
bool close_enough<double>(double x, double y) {
    return fabs(x-y) < 1e-5;
}

template<typename T>
T divide(T x, T y) {
    return (x - (((x % y) + y) % y)) / y;
}

template<>
float divide(float x, float y) {
    return x/y;
}

template<>
double divide(double x, double y) {
    return x/y;
}

template <typename A>
A absd(A x, A y) {
    return x > y ? x - y : y - x;
}

int mantissa(float x) {
    int bits = 0;
    memcpy(&bits, &x, 4);
    return bits & 0x007fffff;
}

template <typename T>
struct with_unsigned {
    typedef T type;
};

template <>
struct with_unsigned<int8_t> {
    typedef uint8_t type;
};

template <>
struct with_unsigned<int16_t> {
    typedef uint16_t type;
};

template <>
struct with_unsigned<int32_t> {
    typedef uint32_t type;
};

template <>
struct with_unsigned<int64_t> {
    typedef uint64_t type;
};


template<typename A>
bool test(int lanes) {
    const int W = 320;
    const int H = 16;

    const int verbose = false;

    printf("Testing %sx%d\n", string_of_type<A>(), lanes);

    Image<A> input(W+16, H+16);
    for (int y = 0; y < H+16; y++) {
        for (int x = 0; x < W+16; x++) {
            input(x, y) = (A)((rand() % 1024)*0.125 + 1.0);
            if ((A)(-1) < 0) {
                input(x, y) -= 10;
            }
        }
    }
    Var x, y;

    // Add
    if (verbose) printf("Add\n");
    Func f1;
    f1(x, y) = input(x, y) + input(x+1, y);
    f1.vectorize(x, lanes);
    Image<A> im1 = f1.realize(W, H);

    for (int y = 0; y < H; y++) {
        for (int x = 0; x < W; x++) {
            A correct = input(x, y) + input(x+1, y);
            if (im1(x, y) != correct) {
                printf("im1(%d, %d) = %f instead of %f\n", x, y, (double)(im1(x, y)), (double)(correct));
                return false;
            }
        }
    }

    // Sub
    if (verbose) printf("Subtract\n");
    Func f2;
    f2(x, y) = input(x, y) - input(x+1, y);
    f2.vectorize(x, lanes);
    Image<A> im2 = f2.realize(W, H);

    for (int y = 0; y < H; y++) {
        for (int x = 0; x < W; x++) {
            A correct = input(x, y) - input(x+1, y);
            if (im2(x, y) != correct) {
                printf("im2(%d, %d) = %f instead of %f\n", x, y, (double)(im2(x, y)), (double)(correct));
                return false;
            }
        }
    }

    // Mul
    if (verbose) printf("Multiply\n");
    Func f3;
    f3(x, y) = input(x, y) * input(x+1, y);
    f3.vectorize(x, lanes);
    Image<A> im3 = f3.realize(W, H);

    for (int y = 0; y < H; y++) {
        for (int x = 0; x < W; x++) {
            A correct = input(x, y) * input(x+1, y);
            if (im3(x, y) != correct) {
                printf("im3(%d, %d) = %f instead of %f\n", x, y, (double)(im3(x, y)), (double)(correct));
                return false;
            }
        }
    }

    // select
    if (verbose) printf("Select\n");
    Func f4;
    f4(x, y) = select(input(x, y) > input(x+1, y), input(x+2, y), input(x+3, y));
    f4.vectorize(x, lanes);
    Image<A> im4 = f4.realize(W, H);

    for (int y = 0; y < H; y++) {
        for (int x = 0; x < W; x++) {
            A correct = input(x, y) > input(x+1, y) ? input(x+2, y) : input(x+3, y);
            if (im4(x, y) != correct) {
                printf("im4(%d, %d) = %f instead of %f\n", x, y, (double)(im4(x, y)), (double)(correct));
                return false;
            }
        }
    }


    // Gather
    if (verbose) printf("Gather\n");
    Func f5;
    Expr xCoord = clamp(cast<int>(input(x, y)), 0, W-1);
    Expr yCoord = clamp(cast<int>(input(x+1, y)), 0, H-1);
    f5(x, y) = input(xCoord, yCoord);
    f5.vectorize(x, lanes);
    Image<A> im5 = f5.realize(W, H);

    for (int y = 0; y < H; y++) {
        for (int x = 0; x < W; x++) {
            int xCoord = (int)(input(x, y));
            if (xCoord >= W) xCoord = W-1;
            if (xCoord < 0) xCoord = 0;

            int yCoord = (int)(input(x+1, y));
            if (yCoord >= H) yCoord = H-1;
            if (yCoord < 0) yCoord = 0;

            A correct = input(xCoord, yCoord);

            if (im5(x, y) != correct) {
                printf("im5(%d, %d) = %f instead of %f\n", x, y, (double)(im5(x, y)), (double)(correct));
                return false;
            }
        }
    }

    // Gather and scatter with constant but unknown stride
    Func f5a;
    f5a(x, y) = input(x, y)*cast<A>(2);
    f5a.vectorize(y, lanes);
    Image<A> im5a = f5a.realize(W, H);

    for (int y = 0; y < H; y++) {
        for (int x = 0; x < W; x++) {
            A correct = input(x, y) * ((A)(2));
            if (im5a(x, y) != correct) {
                printf("im5a(%d, %d) = %f instead of %f\n", x, y, (double)(im5a(x, y)), (double)(correct));
                return false;
            }
        }
    }

    // Scatter
    if (verbose) printf("Scatter\n");
    Func f6;
    // Set one entry in each column high
    f6(x, y) = 0;
    f6(x, clamp(x*x, 0, H-1)) = 1;

    f6.update().vectorize(x, lanes);

    Image<int> im6 = f6.realize(W, H);

    for (int x = 0; x < W; x++) {
        int yCoord = x*x;
        if (yCoord >= H) yCoord = H-1;
        if (yCoord < 0) yCoord = 0;
        for (int y = 0; y < H; y++) {
            int correct = y == yCoord ? 1 : 0;
            if (im6(x, y) != correct) {
                printf("im6(%d, %d) = %d instead of %d\n", x, y, im6(x, y), correct);
                return false;
            }
        }
    }

    // Min/max
    if (verbose) printf("Min/max\n");
    Func f7;
    f7(x, y) = clamp(input(x, y), cast<A>(10), cast<A>(20));
    f7.vectorize(x, lanes);
    Image<A> im7 = f7.realize(W, H);

    for (int y = 0; y < H; y++) {
        for (int x = 0; x < W; x++) {
            if (im7(x, y) < (A)10 || im7(x, y) > (A)20) {
                printf("im7(%d, %d) = %f\n", x, y, (double)(im7(x, y)));
                return false;
            }
        }
    }

    // Extern function call
    if (verbose) printf("External call to hypot\n");
    Func f8;
    f8(x, y) = hypot(1.1f, cast<float>(input(x, y)));
    f8.vectorize(x, lanes);
    Image<float> im8 = f8.realize(W, H);

    for (int y = 0; y < H; y++) {
        for (int x = 0; x < W; x++) {
            float correct = hypotf(1.1f, (float)input(x, y));
            if (!close_enough(im8(x, y), correct)) {
                printf("im8(%d, %d) = %f instead of %f\n",
                       x, y, (double)im8(x, y), correct);
                return false;
            }
        }
    }

    // Div
    if (verbose) printf("Division\n");
    Func f9;
    f9(x, y) = input(x, y) / clamp(input(x+1, y), cast<A>(1), cast<A>(3));
    f9.vectorize(x, lanes);
    Image<A> im9 = f9.realize(W, H);

    for (int y = 0; y < H; y++) {
        for (int x = 0; x < W; x++) {
            A clamped = input(x+1, y);
            if (clamped < (A)1) clamped = (A)1;
            if (clamped > (A)3) clamped = (A)3;
            A correct = divide(input(x, y), clamped);
            // We allow floating point division to take some liberties with accuracy
            if (!close_enough(im9(x, y), correct)) {
                printf("im9(%d, %d) = %f/%f = %f instead of %f\n",
                       x, y,
                       (double)input(x, y), (double)clamped,
                       (double)(im9(x, y)), (double)(correct));
                return false;
            }
        }
    }

    // Divide by small constants
    if (verbose) printf("Dividing by small constants\n");
    for (int c = 2; c < 16; c++) {
<<<<<<< HEAD
        Func f10;
        f10(x, y) = (input(x, y)) / cast<A>(Expr(c));
        f10.vectorize(x, vec_width);
        Image<A> im10 = f10.realize(W, H);
=======
	Func f10;
	f10(x, y) = (input(x, y)) / cast<A>(Expr(c));
	f10.vectorize(x, lanes);
	Image<A> im10 = f10.realize(W, H);
>>>>>>> b11e4da0

        for (int y = 0; y < H; y++) {
            for (int x = 0; x < W; x++) {
                A correct = divide(input(x, y), (A)c);

                if (!close_enough(im10(x, y), correct)) {
                    printf("im10(%d, %d) = %f/%d = %f instead of %f\n", x, y,
                           (double)(input(x, y)), c,
                           (double)(im10(x, y)),
                           (double)(correct));
                    printf("Error when dividing by %d\n", c);
                    return false;
                }
            }
        }
    }

    // Interleave
    if (verbose) printf("Interleaving store\n");
    Func f11;
    f11(x, y) = select((x%2)==0, input(x/2, y), input(x/2, y+1));
    f11.vectorize(x, lanes);
    Image<A> im11 = f11.realize(W, H);

    for (int y = 0; y < H; y++) {
        for (int x = 0; x < W; x++) {
            A correct = ((x%2)==0) ? input(x/2, y) : input(x/2, y+1);
            if (im11(x, y) != correct) {
                printf("im11(%d, %d) = %f instead of %f\n", x, y, (double)(im11(x, y)), (double)(correct));
                return false;
            }
        }
    }

    // Reverse
    if (verbose) printf("Reversing\n");
    Func f12;
    f12(x, y) = input(W-1-x, H-1-y);
    f12.vectorize(x, lanes);
    Image<A> im12 = f12.realize(W, H);

    for (int y = 0; y < H; y++) {
        for (int x = 0; x < W; x++) {
            A correct = input(W-1-x, H-1-y);
            if (im12(x, y) != correct) {
                printf("im12(%d, %d) = %f instead of %f\n", x, y, (double)(im12(x, y)), (double)(correct));
                return false;
            }
        }
    }

    // Unaligned load with known shift
    if (verbose) printf("Unaligned load\n");
    Func f13;
    f13(x, y) = input(x+3, y);
    f13.vectorize(x, lanes);
    Image<A> im13 = f13.realize(W, H);

    for (int y = 0; y < H; y++) {
        for (int x = 0; x < W; x++) {
            A correct = input(x+3, y);
            if (im13(x, y) != correct) {
                printf("im13(%d, %d) = %f instead of %f\n", x, y, (double)(im13(x, y)), (double)(correct));
            }
        }
    }

    // Absolute value
    if (!type_of<A>().is_uint()) {
        if (verbose) printf("Absolute value\n");
        Func f14;
        f14(x, y) = cast<A>(abs(input(x, y)));
        Image<A> im14 = f14.realize(W, H);

        for (int y = 0; y < H; y++) {
            for (int x = 0; x < W; x++) {
                A correct = input(x, y);
                if (correct <= 0) correct = -correct;
                if (im14(x, y) != correct) {
                    printf("im14(%d, %d) = %f instead of %f\n", x, y, (double)(im14(x, y)), (double)(correct));
                }
            }
        }
    }

    // pmaddwd
    if (type_of<A>() == Int(16)) {
        if (verbose) printf("pmaddwd\n");
        Func f15, f16;
        f15(x, y) = cast<int>(input(x, y)) * input(x, y+2) + cast<int>(input(x, y+1)) * input(x, y+3);
        f16(x, y) = cast<int>(input(x, y)) * input(x, y+2) - cast<int>(input(x, y+1)) * input(x, y+3);
        f15.vectorize(x, lanes);
        f16.vectorize(x, lanes);
        Image<int32_t> im15 = f15.realize(W, H);
        Image<int32_t> im16 = f16.realize(W, H);
        for (int y = 0; y < H; y++) {
            for (int x = 0; x < W; x++) {
                int correct15 = input(x, y)*input(x, y+2) + input(x, y+1)*input(x, y+3);
                int correct16 = input(x, y)*input(x, y+2) - input(x, y+1)*input(x, y+3);
                if (im15(x, y) != correct15) {
                    printf("im15(%d, %d) = %d instead of %d\n", x, y, im15(x, y), correct15);
                }
                if (im16(x, y) != correct16) {
                    printf("im16(%d, %d) = %d instead of %d\n", x, y, im16(x, y), correct16);
                }
            }
        }
    }

    // Fast exp, log, and pow
    if (type_of<A>() == Float(32)) {
        if (verbose) printf("Fast transcendentals\n");
        Func f15, f16, f17, f18, f19, f20;
        Expr a = input(x, y) * 0.5f;
        Expr b = input((x+1)%W, y) * 0.5f;
        f15(x, y) = log(a);
        f16(x, y) = exp(b);
        f17(x, y) = pow(a, b/16.0f);
        f18(x, y) = fast_log(a);
        f19(x, y) = fast_exp(b);
        f20(x, y) = fast_pow(a, b/16.0f);
        Image<float> im15 = f15.realize(W, H);
        Image<float> im16 = f16.realize(W, H);
        Image<float> im17 = f17.realize(W, H);
        Image<float> im18 = f18.realize(W, H);
        Image<float> im19 = f19.realize(W, H);
        Image<float> im20 = f20.realize(W, H);

        int worst_log_mantissa = 0;
        int worst_exp_mantissa = 0;
        int worst_pow_mantissa = 0;
        int worst_fast_log_mantissa = 0;
        int worst_fast_exp_mantissa = 0;
        int worst_fast_pow_mantissa = 0;

        for (int y = 0; y < H; y++) {
            for (int x = 0; x < W; x++) {
                float a = input(x, y) * 0.5f;
                float b = input((x+1)%W, y) * 0.5f;
                float correct_log = logf(a);
                float correct_exp = expf(b);
                float correct_pow = powf(a, b/16.0f);

                int correct_log_mantissa = mantissa(correct_log);
                int correct_exp_mantissa = mantissa(correct_exp);
                int correct_pow_mantissa = mantissa(correct_pow);

                int log_mantissa = mantissa(im15(x, y));
                int exp_mantissa = mantissa(im16(x, y));
                int pow_mantissa = mantissa(im17(x, y));

                int fast_log_mantissa = mantissa(im18(x, y));
                int fast_exp_mantissa = mantissa(im19(x, y));
                int fast_pow_mantissa = mantissa(im20(x, y));

                int log_mantissa_error = abs(log_mantissa - correct_log_mantissa);
                int exp_mantissa_error = abs(exp_mantissa - correct_exp_mantissa);
                int pow_mantissa_error = abs(pow_mantissa - correct_pow_mantissa);
                int fast_log_mantissa_error = abs(fast_log_mantissa - correct_log_mantissa);
                int fast_exp_mantissa_error = abs(fast_exp_mantissa - correct_exp_mantissa);
                int fast_pow_mantissa_error = abs(fast_pow_mantissa - correct_pow_mantissa);

                worst_log_mantissa = std::max(worst_log_mantissa, log_mantissa_error);
                worst_exp_mantissa = std::max(worst_exp_mantissa, exp_mantissa_error);

                if (a >= 0) {
                    worst_pow_mantissa = std::max(worst_pow_mantissa, pow_mantissa_error);
                }

                if (is_finite(correct_log)) {
                    worst_fast_log_mantissa = std::max(worst_fast_log_mantissa, fast_log_mantissa_error);
                }

                if (is_finite(correct_exp)) {
                    worst_fast_exp_mantissa = std::max(worst_fast_exp_mantissa, fast_exp_mantissa_error);
                }

                if (is_finite(correct_pow) && a > 0) {
                    worst_fast_pow_mantissa = std::max(worst_fast_pow_mantissa, fast_pow_mantissa_error);
                }

                if (log_mantissa_error > 8) {
                    printf("log(%f) = %1.10f instead of %1.10f (mantissa: %d vs %d)\n",
                           a, im15(x, y), correct_log, correct_log_mantissa, log_mantissa);
                }
                if (exp_mantissa_error > 32) {
                    // Actually good to the last 2 bits of the mantissa with sse4.1 / avx
                    printf("exp(%f) = %1.10f instead of %1.10f (mantissa: %d vs %d)\n",
                           b, im16(x, y), correct_exp, correct_exp_mantissa, exp_mantissa);
                }
                if (a >= 0 && pow_mantissa_error > 64) {
                    printf("pow(%f, %f) = %1.10f instead of %1.10f (mantissa: %d vs %d)\n",
                           a, b/16.0f, im17(x, y), correct_pow, correct_pow_mantissa, pow_mantissa);
                }
                if (is_finite(correct_log) && fast_log_mantissa_error > 64) {
                    printf("fast_log(%f) = %1.10f instead of %1.10f (mantissa: %d vs %d)\n",
                           a, im18(x, y), correct_log, correct_log_mantissa, fast_log_mantissa);
                }
                if (is_finite(correct_exp) && fast_exp_mantissa_error > 64) {
                    printf("fast_exp(%f) = %1.10f instead of %1.10f (mantissa: %d vs %d)\n",
                           b, im19(x, y), correct_exp, correct_exp_mantissa, fast_exp_mantissa);
                }
                if (a >= 0 && is_finite(correct_pow) && fast_pow_mantissa_error > 128) {
                    printf("fast_pow(%f, %f) = %1.10f instead of %1.10f (mantissa: %d vs %d)\n",
                           a, b/16.0f, im20(x, y), correct_pow, correct_pow_mantissa, fast_pow_mantissa);
                }
            }
        }

        /*
        printf("log mantissa error: %d\n", worst_log_mantissa);
        printf("exp mantissa error: %d\n", worst_exp_mantissa);
        printf("pow mantissa error: %d\n", worst_pow_mantissa);
        printf("fast_log mantissa error: %d\n", worst_fast_log_mantissa);
        printf("fast_exp mantissa error: %d\n", worst_fast_exp_mantissa);
        printf("fast_pow mantissa error: %d\n", worst_fast_pow_mantissa);
        */
    }

    // Lerp (where the weight is the same type as the values)
    if (verbose) printf("Lerp\n");
    Func f21;
    Expr weight = input(x+2, y);
    Type t = type_of<A>();
    if (t.is_float()) {
        weight = clamp(weight, cast<A>(0), cast<A>(1));
    } else if (t.is_int()) {
        weight = cast(UInt(t.bits(), t.lanes()), max(0, weight));
    }
    f21(x, y) = lerp(input(x, y), input(x+1, y), weight);
    Image<A> im21 = f21.realize(W, H);

    for (int y = 0; y < H; y++) {
        for (int x = 0; x < W; x++) {
            double a = (double)(input(x, y));
            double b = (double)(input(x+1, y));
            double w = (double)(input(x+2, y));
            if (w < 0) w = 0;
            if (!t.is_float()) {
                uint64_t divisor = 1;
                divisor <<= t.bits();
                divisor -= 1;
                w /= divisor;
            }
            w = std::min(std::max(w, 0.0), 1.0);

            double lerped = (a*(1.0-w) + b*w);
            if (!t.is_float()) {
                lerped = floor(lerped + 0.5);
            }
            A correct = (A)(lerped);
            if (im21(x, y) != correct) {
                printf("lerp(%f, %f, %f) = %f instead of %f\n", a, b, w, (double)(im21(x, y)), (double)(correct));
                return false;
            }
        }
    }

    // Absolute difference
    if (verbose) printf("Absolute difference\n");
    Func f22;
    f22(x, y) = absd(input(x, y), input(x+1, y));
    f22.vectorize(x, lanes);
    Image<typename with_unsigned<A>::type> im22 = f22.realize(W, H);

    for (int y = 0; y < H; y++) {
        for (int x = 0; x < W; x++) {
            typename with_unsigned<A>::type correct = absd((double)input(x, y), (double)input(x+1, y));
            if (im22(x, y) != correct) {
                printf("im22(%d, %d) = %f instead of %f\n", x, y, (double)(im3(x, y)), (double)(correct));
                return false;
            }
        }
    }

    return true;
}

int main(int argc, char **argv) {

    bool ok = true;

    // Only native vector widths - llvm doesn't handle others well
    ok = ok && test<float>(4);
    ok = ok && test<float>(8);
    ok = ok && test<double>(2);
    ok = ok && test<uint8_t>(16);
    ok = ok && test<int8_t>(16);
    ok = ok && test<uint16_t>(8);
    ok = ok && test<int16_t>(8);
    ok = ok && test<uint32_t>(4);
    ok = ok && test<int32_t>(4);

    if (!ok) return -1;
    printf("Success!\n");
    return 0;
}<|MERGE_RESOLUTION|>--- conflicted
+++ resolved
@@ -1,353 +1,7 @@
-#include "Halide.h"
-#include <math.h>
-#include <stdio.h>
-#include <string.h>
-#include <cmath>
-#include <algorithm>
-
-using namespace Halide;
-
-#ifdef _MSC_VER
-bool is_finite(double x) {
-    return _finite(x);
-}
-#else
-bool is_finite(double x) {
-    return std::isfinite(x);
-}
-#endif
-
-// Make some functions for turning types into strings
-template<typename A>
-const char *string_of_type();
-
-#define DECL_SOT(name)                                          \
-    template<>                                                  \
-    const char *string_of_type<name>() {return #name;}
-
-DECL_SOT(uint8_t);
-DECL_SOT(int8_t);
-DECL_SOT(uint16_t);
-DECL_SOT(int16_t);
-DECL_SOT(uint32_t);
-DECL_SOT(int32_t);
-DECL_SOT(float);
-DECL_SOT(double);
-
-template<typename A>
-A mod(A x, A y);
-
-template<>
-float mod(float x, float y) {
-    return fmod(x, y);
-}
-
-template<>
-double mod(double x, double y) {
-    return fmod(x, y);
-}
-
-template<typename A>
-A mod(A x, A y) {
-    return x % y;
-}
-
-template<typename A>
-bool close_enough(A x, A y) {
-    return x == y;
-}
-
-template<>
-bool close_enough<float>(float x, float y) {
-    return fabs(x-y) < 1e-4;
-}
-
-template<>
-bool close_enough<double>(double x, double y) {
-    return fabs(x-y) < 1e-5;
-}
-
-template<typename T>
-T divide(T x, T y) {
-    return (x - (((x % y) + y) % y)) / y;
-}
-
-template<>
-float divide(float x, float y) {
-    return x/y;
-}
-
-template<>
-double divide(double x, double y) {
-    return x/y;
-}
-
-template <typename A>
-A absd(A x, A y) {
-    return x > y ? x - y : y - x;
-}
-
-int mantissa(float x) {
-    int bits = 0;
-    memcpy(&bits, &x, 4);
-    return bits & 0x007fffff;
-}
-
-template <typename T>
-struct with_unsigned {
-    typedef T type;
-};
-
-template <>
-struct with_unsigned<int8_t> {
-    typedef uint8_t type;
-};
-
-template <>
-struct with_unsigned<int16_t> {
-    typedef uint16_t type;
-};
-
-template <>
-struct with_unsigned<int32_t> {
-    typedef uint32_t type;
-};
-
-template <>
-struct with_unsigned<int64_t> {
-    typedef uint64_t type;
-};
-
-
-template<typename A>
-bool test(int lanes) {
-    const int W = 320;
-    const int H = 16;
-
-    const int verbose = false;
-
-    printf("Testing %sx%d\n", string_of_type<A>(), lanes);
-
-    Image<A> input(W+16, H+16);
-    for (int y = 0; y < H+16; y++) {
-        for (int x = 0; x < W+16; x++) {
-            input(x, y) = (A)((rand() % 1024)*0.125 + 1.0);
-            if ((A)(-1) < 0) {
-                input(x, y) -= 10;
-            }
-        }
-    }
-    Var x, y;
-
-    // Add
-    if (verbose) printf("Add\n");
-    Func f1;
-    f1(x, y) = input(x, y) + input(x+1, y);
-    f1.vectorize(x, lanes);
-    Image<A> im1 = f1.realize(W, H);
-
-    for (int y = 0; y < H; y++) {
-        for (int x = 0; x < W; x++) {
-            A correct = input(x, y) + input(x+1, y);
-            if (im1(x, y) != correct) {
-                printf("im1(%d, %d) = %f instead of %f\n", x, y, (double)(im1(x, y)), (double)(correct));
-                return false;
-            }
-        }
-    }
-
-    // Sub
-    if (verbose) printf("Subtract\n");
-    Func f2;
-    f2(x, y) = input(x, y) - input(x+1, y);
-    f2.vectorize(x, lanes);
-    Image<A> im2 = f2.realize(W, H);
-
-    for (int y = 0; y < H; y++) {
-        for (int x = 0; x < W; x++) {
-            A correct = input(x, y) - input(x+1, y);
-            if (im2(x, y) != correct) {
-                printf("im2(%d, %d) = %f instead of %f\n", x, y, (double)(im2(x, y)), (double)(correct));
-                return false;
-            }
-        }
-    }
-
-    // Mul
-    if (verbose) printf("Multiply\n");
-    Func f3;
-    f3(x, y) = input(x, y) * input(x+1, y);
-    f3.vectorize(x, lanes);
-    Image<A> im3 = f3.realize(W, H);
-
-    for (int y = 0; y < H; y++) {
-        for (int x = 0; x < W; x++) {
-            A correct = input(x, y) * input(x+1, y);
-            if (im3(x, y) != correct) {
-                printf("im3(%d, %d) = %f instead of %f\n", x, y, (double)(im3(x, y)), (double)(correct));
-                return false;
-            }
-        }
-    }
-
-    // select
-    if (verbose) printf("Select\n");
-    Func f4;
-    f4(x, y) = select(input(x, y) > input(x+1, y), input(x+2, y), input(x+3, y));
-    f4.vectorize(x, lanes);
-    Image<A> im4 = f4.realize(W, H);
-
-    for (int y = 0; y < H; y++) {
-        for (int x = 0; x < W; x++) {
-            A correct = input(x, y) > input(x+1, y) ? input(x+2, y) : input(x+3, y);
-            if (im4(x, y) != correct) {
-                printf("im4(%d, %d) = %f instead of %f\n", x, y, (double)(im4(x, y)), (double)(correct));
-                return false;
-            }
-        }
-    }
-
-
-    // Gather
-    if (verbose) printf("Gather\n");
-    Func f5;
-    Expr xCoord = clamp(cast<int>(input(x, y)), 0, W-1);
-    Expr yCoord = clamp(cast<int>(input(x+1, y)), 0, H-1);
-    f5(x, y) = input(xCoord, yCoord);
-    f5.vectorize(x, lanes);
-    Image<A> im5 = f5.realize(W, H);
-
-    for (int y = 0; y < H; y++) {
-        for (int x = 0; x < W; x++) {
-            int xCoord = (int)(input(x, y));
-            if (xCoord >= W) xCoord = W-1;
-            if (xCoord < 0) xCoord = 0;
-
-            int yCoord = (int)(input(x+1, y));
-            if (yCoord >= H) yCoord = H-1;
-            if (yCoord < 0) yCoord = 0;
-
-            A correct = input(xCoord, yCoord);
-
-            if (im5(x, y) != correct) {
-                printf("im5(%d, %d) = %f instead of %f\n", x, y, (double)(im5(x, y)), (double)(correct));
-                return false;
-            }
-        }
-    }
-
-    // Gather and scatter with constant but unknown stride
-    Func f5a;
-    f5a(x, y) = input(x, y)*cast<A>(2);
-    f5a.vectorize(y, lanes);
-    Image<A> im5a = f5a.realize(W, H);
-
-    for (int y = 0; y < H; y++) {
-        for (int x = 0; x < W; x++) {
-            A correct = input(x, y) * ((A)(2));
-            if (im5a(x, y) != correct) {
-                printf("im5a(%d, %d) = %f instead of %f\n", x, y, (double)(im5a(x, y)), (double)(correct));
-                return false;
-            }
-        }
-    }
-
-    // Scatter
-    if (verbose) printf("Scatter\n");
-    Func f6;
-    // Set one entry in each column high
-    f6(x, y) = 0;
-    f6(x, clamp(x*x, 0, H-1)) = 1;
-
-    f6.update().vectorize(x, lanes);
-
-    Image<int> im6 = f6.realize(W, H);
-
-    for (int x = 0; x < W; x++) {
-        int yCoord = x*x;
-        if (yCoord >= H) yCoord = H-1;
-        if (yCoord < 0) yCoord = 0;
-        for (int y = 0; y < H; y++) {
-            int correct = y == yCoord ? 1 : 0;
-            if (im6(x, y) != correct) {
-                printf("im6(%d, %d) = %d instead of %d\n", x, y, im6(x, y), correct);
-                return false;
-            }
-        }
-    }
-
-    // Min/max
-    if (verbose) printf("Min/max\n");
-    Func f7;
-    f7(x, y) = clamp(input(x, y), cast<A>(10), cast<A>(20));
-    f7.vectorize(x, lanes);
-    Image<A> im7 = f7.realize(W, H);
-
-    for (int y = 0; y < H; y++) {
-        for (int x = 0; x < W; x++) {
-            if (im7(x, y) < (A)10 || im7(x, y) > (A)20) {
-                printf("im7(%d, %d) = %f\n", x, y, (double)(im7(x, y)));
-                return false;
-            }
-        }
-    }
-
-    // Extern function call
-    if (verbose) printf("External call to hypot\n");
-    Func f8;
-    f8(x, y) = hypot(1.1f, cast<float>(input(x, y)));
-    f8.vectorize(x, lanes);
-    Image<float> im8 = f8.realize(W, H);
-
-    for (int y = 0; y < H; y++) {
-        for (int x = 0; x < W; x++) {
-            float correct = hypotf(1.1f, (float)input(x, y));
-            if (!close_enough(im8(x, y), correct)) {
-                printf("im8(%d, %d) = %f instead of %f\n",
-                       x, y, (double)im8(x, y), correct);
-                return false;
-            }
-        }
-    }
-
-    // Div
-    if (verbose) printf("Division\n");
-    Func f9;
-    f9(x, y) = input(x, y) / clamp(input(x+1, y), cast<A>(1), cast<A>(3));
-    f9.vectorize(x, lanes);
-    Image<A> im9 = f9.realize(W, H);
-
-    for (int y = 0; y < H; y++) {
-        for (int x = 0; x < W; x++) {
-            A clamped = input(x+1, y);
-            if (clamped < (A)1) clamped = (A)1;
-            if (clamped > (A)3) clamped = (A)3;
-            A correct = divide(input(x, y), clamped);
-            // We allow floating point division to take some liberties with accuracy
-            if (!close_enough(im9(x, y), correct)) {
-                printf("im9(%d, %d) = %f/%f = %f instead of %f\n",
-                       x, y,
-                       (double)input(x, y), (double)clamped,
-                       (double)(im9(x, y)), (double)(correct));
-                return false;
-            }
-        }
-    }
-
-    // Divide by small constants
-    if (verbose) printf("Dividing by small constants\n");
-    for (int c = 2; c < 16; c++) {
-<<<<<<< HEAD
         Func f10;
         f10(x, y) = (input(x, y)) / cast<A>(Expr(c));
-        f10.vectorize(x, vec_width);
+        f10.vectorize(x, lanes);
         Image<A> im10 = f10.realize(W, H);
-=======
-	Func f10;
-	f10(x, y) = (input(x, y)) / cast<A>(Expr(c));
-	f10.vectorize(x, lanes);
-	Image<A> im10 = f10.realize(W, H);
->>>>>>> b11e4da0
 
         for (int y = 0; y < H; y++) {
             for (int x = 0; x < W; x++) {
