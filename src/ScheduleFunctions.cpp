#include "ScheduleFunctions.h"
#include "IROperator.h"
#include "Simplify.h"
#include "Substitute.h"
#include "ExprUsesVar.h"
#include "Var.h"
#include "Qualify.h"
#include "IRMutator.h"
#include "Target.h"
#include "Inline.h"
#include "CodeGen_GPU_Dev.h"
#include "IRPrinter.h"
#include "Func.h"
<<<<<<< HEAD
#include "IREquality.h"

#include <algorithm>
=======
#include "ApplySplits.h"
>>>>>>> 3167b6f2

namespace Halide {
namespace Internal {

using std::string;
using std::map;
using std::vector;
using std::pair;
using std::make_pair;
using std::set;

namespace {
// A structure representing a containing LetStmt, IfThenElse, or For
// loop. Used in build_provide_loop_nest below.
struct Container {
    enum Type {For, Let, If};
    Type type;
    // If it's a for loop, the index in the dims list.
    int dim_idx;
    string name;
    Expr value;
};

bool var_name_match(string candidate, string var) {
    internal_assert(var.find('.') == string::npos)
        << "var_name_match expects unqualified names for the second argument. "
        << "Name passed: " << var << "\n";
    if (candidate == var) return true;
    return Internal::ends_with(candidate, "." + var);
}

} // anonymous namespace

class ContainsImpureCall : public IRVisitor {
    using IRVisitor::visit;

    void visit(const Call *op) {
        if (!op->is_pure()) {
            result = true;
        } else {
            IRVisitor::visit(op);
        }
    }

public:
    bool result = false;
    ContainsImpureCall() {}
};

bool contains_impure_call(const Expr &expr) {
    ContainsImpureCall is_not_pure;
    expr.accept(&is_not_pure);
    return is_not_pure.result;
}

// Build a loop nest about a provide node using a schedule
Stmt build_provide_loop_nest_helper(string func_name,
                                    string prefix,
                                    int start_fuse, // Fuse the dims starting from start_fuse to outermost (if not negative)
                                    const vector<string> &dims, // The pure dims
                                    const vector<Expr> &site,
                                    const vector<Expr> &values,
                                    const vector<Expr> &predicates,
                                    const Schedule &s,
                                    bool is_update) {
    // We'll build it from inside out, starting from a store node,
    // then wrapping it in for loops.

    // Make the (multi-dimensional multi-valued) store node.
    Stmt stmt = Provide::make(func_name, values, site);

    // Add appopriate predicates on the fused loop vars to ensure we don't
    // go out of bounds. Ignore the __outermost dims since it's going to be
    // removed later anyway.
    for (int i = start_fuse; (i >= 0) && (i < (int)s.dims().size()-1); ++i) {
        const Dim &dim = s.dims()[i];
        Expr var = Variable::make(Int(32), prefix + dim.var);
        Expr max = Variable::make(Int(32), prefix + dim.var + ".loop_max");
        Expr min = Variable::make(Int(32), prefix + dim.var + ".loop_min");
        stmt = IfThenElse::make(likely(min <= var), stmt);
        stmt = IfThenElse::make(likely(var <= max), stmt);
    }

    // A map of the dimensions for which we know the extent is a
    // multiple of some Expr. This can happen due to a bound, or
    // align_bounds directive, or if a dim comes from the inside
    // of a split.
    map<string, Expr> dim_extent_alignment;

    // First hunt through the bounds for them.
    for (const Bound &i : s.bounds()) {
        if (i.extent.defined()) {
            dim_extent_alignment[i.var] = i.extent;
        }
        if (i.modulus.defined()) {
            dim_extent_alignment[i.var] = i.modulus;
        }
    }
    // Then use any reduction domain.
    for (const ReductionVariable &i : s.rvars()) {
        dim_extent_alignment[i.var] = i.extent;
    }

    vector<Split> splits = s.splits();

    // Define the function args in terms of the loop variables using the splits
    ApplySplitResult splits_result = apply_splits(splits, is_update, prefix, dim_extent_alignment);
    for (const auto &sub : splits_result.substitutions) {
        stmt = substitute(sub.first, sub.second, stmt);
    }

    // All containing lets and fors. Outermost first.
    vector<Container> nest;

    // Put the desired loop nest into the containers vector.
    for (int i = (int)s.dims().size() - 1; i >= 0; i--) {
        const Dim &dim = s.dims()[i];
        Container c = {Container::For, i, prefix + dim.var, Expr()};
        nest.push_back(c);
    }

    // Put the lets generated from the splits.
    for (int i = splits_result.let_stmts.size() - 1; i >= 0; i--) {
        Container c = {Container::Let, 0, splits_result.let_stmts[i].first,
                       splits_result.let_stmts[i].second};
        nest.push_back(c);
    }

    // Strip off the lets into the containers vector.
    while (const LetStmt *let = stmt.as<LetStmt>()) {
        Container c = {Container::Let, 0, let->name, let->value};
        nest.push_back(c);
        stmt = let->body;
    }

<<<<<<< HEAD
    // Put all the reduction domain predicate into the containers vector.
    int n_predicates = predicates.size();
=======
    // Put all the split predicates and the reduction domain predicates into
    // the containers vector.
    int n_predicates = splits_result.predicates.size() + predicates.size();
    for (const auto &pred : splits_result.predicates) {
        Container c = {Container::If, 0, "", pred};
        nest.push_back(c);
    }
>>>>>>> 3167b6f2
    for (Expr pred : predicates) {
        pred = qualify(prefix, pred);
        Container c = {Container::If, 0, "", likely(pred)};
        nest.push_back(c);
    }

    // Resort the containers vector so that lets are as far outwards
    // as possible. Use reverse insertion sort. Start at the first letstmt.
    for (int i = (int)s.dims().size(); i < (int)nest.size() - n_predicates; i++) {
        // Only push up LetStmts.
        internal_assert(nest[i].value.defined());
        internal_assert(nest[i].type == Container::Let);

        for (int j = i-1; j >= 0; j--) {
            // Try to push it up by one.
            internal_assert(nest[j+1].value.defined());
            if (!expr_uses_var(nest[j+1].value, nest[j].name)) {
                std::swap(nest[j+1], nest[j]);
            } else {
                break;
            }
        }
    }

    // Sort the predicate guards so they are as far outwards as possible.
    for (int i = (int)nest.size() - n_predicates; i < (int)nest.size(); i++) {
        // Only push up LetStmts.
        internal_assert(nest[i].value.defined());
        internal_assert(nest[i].type == Container::If);

        // Cannot lift out the predicate guard if it contains call to non-pure function
        if (contains_impure_call(nest[i].value)) {
            continue;
        }

        for (int j = i-1; j >= 0; j--) {
            // Try to push it up by one.
            internal_assert(nest[j+1].value.defined());
            if (!expr_uses_var(nest[j+1].value, nest[j].name)) {
                std::swap(nest[j+1], nest[j]);
            } else {
                break;
            }
        }
    }

    // Rewrap the statement in the containing lets and fors.
    for (int i = (int)nest.size() - 1; i >= 0; i--) {
        if (nest[i].type == Container::Let) {
            internal_assert(nest[i].value.defined());
            stmt = LetStmt::make(nest[i].name, nest[i].value, stmt);
        } else if (nest[i].type == Container::If) {
            internal_assert(nest[i].value.defined());
            stmt = IfThenElse::make(nest[i].value, stmt, Stmt());
        } else {
            internal_assert(nest[i].type == Container::For);
            const Dim &dim = s.dims()[nest[i].dim_idx];
            Expr min = Variable::make(Int(32), nest[i].name + ".loop_min");
            Expr extent = Variable::make(Int(32), nest[i].name + ".loop_extent");
            stmt = For::make(nest[i].name, min, extent, dim.for_type, dim.device_api, stmt);
        }
    }

    // Define the bounds on the split dimensions using the bounds
    // on the function args. If it is a purify, we should use the bounds
    // from the dims instead.
    for (size_t i = splits.size(); i > 0; i--) {
        const Split &split = splits[i-1];

        vector<std::pair<string, Expr>> let_stmts = compute_loop_bounds_after_split(split, prefix);
        for (size_t j = 0; j < let_stmts.size(); j++) {
            stmt = LetStmt::make(let_stmts[j].first, let_stmts[j].second, stmt);
        }
    }

    // Define the bounds on the outermost dummy dimension.
    {
        string o = prefix + Var::outermost().name();
        stmt = LetStmt::make(o + ".loop_min", 0, stmt);
        stmt = LetStmt::make(o + ".loop_max", 0, stmt);
        stmt = LetStmt::make(o + ".loop_extent", 1, stmt);
    }

    // Define the loop mins and extents in terms of the mins and maxs produced by bounds inference
    for (const std::string &i : dims) {
        string var = prefix + i;
        Expr max = Variable::make(Int(32), var + ".max");
        Expr min = Variable::make(Int(32), var + ".min"); // Inject instance name here? (compute instance names during lowering)
        stmt = LetStmt::make(var + ".loop_extent",
                             (max + 1) - min,
                             stmt);
        stmt = LetStmt::make(var + ".loop_min", min, stmt);
        stmt = LetStmt::make(var + ".loop_max", max, stmt);
    }

    // Define the loop mins and extents for the reduction domain (if there is any)
    // in terms of the mins and maxs produced by bounds inference
    for (const ReductionVariable &rv : s.rvars()) {
        string p = prefix + rv.var;
        Expr rmin = Variable::make(Int(32), p + ".min");
        Expr rmax = Variable::make(Int(32), p + ".max");
        stmt = LetStmt::make(p + ".loop_min", rmin, stmt);
        stmt = LetStmt::make(p + ".loop_max", rmax, stmt);
        stmt = LetStmt::make(p + ".loop_extent", rmax - rmin + 1, stmt);
    }

    return stmt;
}

// Build a loop nest about a provide node using a schedule
Stmt build_provide_loop_nest(string func_name,
                             string prefix,
                             int start_fuse,
                             const vector<string> &dims,
                             const Definition &def,
                             bool is_update) {

    internal_assert(!is_update == def.is_init());

    // Default stored values
    vector<Expr> site(def.args().size());
    vector<Expr> values(def.values().size());
    for (size_t i = 0; i < values.size(); i++) {
        Expr v = def.values()[i];
        v = qualify(prefix, v);
        values[i] = v;
        debug(3) << "Value " << i << " = " << v << "\n";
    }

    // Default stored locations
    for (size_t i = 0; i < def.args().size(); i++) {
        Expr s = def.args()[i];
        s = qualify(prefix, s);
        site[i] = s;
        debug(3) << "Site " << i << " = " << s << "\n";
    }

    // Default schedule/values if there is no specialization
    Stmt stmt = build_provide_loop_nest_helper(
        func_name, prefix, start_fuse, dims, site, values,
        def.split_predicate(), def.schedule(), is_update);

    // Make any specialized copies
    const vector<Specialization> &specializations = def.specializations();
    for (size_t i = specializations.size(); i > 0; i--) {
        Expr c = specializations[i-1].condition;
        const Definition &s_def = specializations[i-1].definition;

        Stmt then_case =
            build_provide_loop_nest(func_name, prefix, start_fuse, dims, s_def, is_update);

        stmt = IfThenElse::make(c, then_case, stmt);
    }

    return stmt;
}

// Turn a function into a loop nest that computes it. It will
// refer to external vars of the form function_name.arg_name.min
// and function_name.arg_name.extent to define the bounds over
// which it should be realized. It will compute at least those
// bounds (depending on splits, it may compute more). This loop
// won't do any allocation.
Stmt build_produce(Function f, const Target &target) {

    if (f.has_extern_definition()) {
        // Call the external function

        // Build an argument list
        vector<Expr> extern_call_args;
        const vector<ExternFuncArgument> &args = f.extern_arguments();

        const string &extern_name = f.extern_function_name();

        vector<pair<string, Expr>> lets;

        // Iterate through all of the input args to the extern
        // function building a suitable argument list for the
        // extern function call.
        vector<Expr> buffers_to_annotate;
        vector<Expr> buffers_contents_to_annotate;
        for (const ExternFuncArgument &arg : args) {
            if (arg.is_expr()) {
                extern_call_args.push_back(arg.expr);
            } else if (arg.is_func()) {
                Function input(arg.func);
                for (int k = 0; k < input.outputs(); k++) {
                    string buf_name = input.name();
                    if (input.outputs() > 1) {
                        buf_name += "." + std::to_string(k);
                    }
                    buf_name += ".buffer";
                    Expr buffer = Variable::make(type_of<struct buffer_t *>(), buf_name);
                    extern_call_args.push_back(buffer);
                    buffers_to_annotate.push_back(buffer);
                    buffers_contents_to_annotate.push_back(buffer);
                }
            } else if (arg.is_buffer()) {
                BufferPtr b = arg.buffer;
                Parameter p(b.type(), true, b.dimensions(), b.name());
                p.set_buffer(b);
                string buf_name = b.name() + ".buffer";
                Expr buf = Variable::make(type_of<struct buffer_t *>(), buf_name, p);
                extern_call_args.push_back(buf);
                buffers_to_annotate.push_back(buf);
                buffers_contents_to_annotate.push_back(buf);
            } else if (arg.is_image_param()) {
                Parameter p = arg.image_param;
                string buf_name = p.name() + ".buffer";
                Expr buf = Variable::make(type_of<struct buffer_t *>(), buf_name, p);
                extern_call_args.push_back(buf);
                // Do not annotate ImageParams: both the buffer_t itself,
                // and the contents it points to, should be filled by the caller;
                // if we mark it here, we might mask a missed initialization.
                // buffers_to_annotate.push_back(buf);
                // buffers_contents_to_annotate.push_back(buf);
            } else {
                internal_error << "Bad ExternFuncArgument type\n";
            }
        }

        // Grab the buffer_ts representing the output. If the store
        // level matches the compute level, then we can use the ones
        // already injected by allocation bounds inference. If it's
        // the output to the pipeline then it will similarly be in the
        // symbol table.
        if (f.schedule().store_level() == f.schedule().compute_level()) {
            for (int j = 0; j < f.outputs(); j++) {
                string buf_name = f.name();
                if (f.outputs() > 1) {
                    buf_name += "." + std::to_string(j);
                }
                buf_name += ".buffer";
                Expr buffer = Variable::make(type_of<struct buffer_t *>(), buf_name);
                extern_call_args.push_back(buffer);
                // Since this is a temporary, internal-only buffer, make sure it's marked.
                // (but not the contents! callee is expected to fill that in.)
                buffers_to_annotate.push_back(buffer);
            }
        } else {
            // Store level doesn't match compute level. Make an output
            // buffer just for this subregion.
            string stride_name = f.name();
            if (f.outputs() > 1) {
                stride_name += ".0";
            }
            string stage_name = f.name() + ".s0.";
            const vector<string> f_args = f.args();
            for (int j = 0; j < f.outputs(); j++) {

                vector<Expr> buffer_args(2);

                vector<Expr> top_left;
                for (int k = 0; k < f.dimensions(); k++) {
                    string var = stage_name + f_args[k];
                    top_left.push_back(Variable::make(Int(32), var + ".min"));
                }
                Expr host_ptr = Call::make(f, top_left, j);
                host_ptr = Call::make(Handle(), Call::address_of, {host_ptr}, Call::Intrinsic);

                buffer_args[0] = host_ptr;
                buffer_args[1] = make_zero(f.output_types()[j]);
                for (int k = 0; k < f.dimensions(); k++) {
                    string var = stage_name + f_args[k];
                    Expr min = Variable::make(Int(32), var + ".min");
                    Expr max = Variable::make(Int(32), var + ".max");
                    Expr stride = Variable::make(Int(32), stride_name + ".stride." + std::to_string(k));
                    buffer_args.push_back(min);
                    buffer_args.push_back(max - min + 1);
                    buffer_args.push_back(stride);
                }

                Expr output_buffer_t = Call::make(type_of<struct buffer_t *>(), Call::create_buffer_t,
                                                  buffer_args, Call::Intrinsic);

                string buf_name = f.name() + "." + std::to_string(j) + ".tmp_buffer";
                extern_call_args.push_back(Variable::make(type_of<struct buffer_t *>(), buf_name));
                // Since this is a temporary, internal-only buffer, make sure it's marked.
                // (but not the contents! callee is expected to fill that in.)
                buffers_to_annotate.push_back(extern_call_args.back());
                lets.push_back(make_pair(buf_name, output_buffer_t));
            }
        }

        Stmt annotate;
        if (target.has_feature(Target::MSAN)) {
            // Mark the buffers as initialized before calling out.
            for (const auto &buffer: buffers_to_annotate) {
                // Return type is really 'void', but no way to represent that in our IR.
                // Precedent (from halide_print, etc) is to use Int(32) and ignore the result.
                Expr sizeof_buffer_t((uint64_t) sizeof(buffer_t));
                Stmt mark_buffer = Evaluate::make(Call::make(Int(32), "halide_msan_annotate_memory_is_initialized", {buffer, sizeof_buffer_t}, Call::Extern));
                if (annotate.defined()) {
                    annotate = Block::make(annotate, mark_buffer);
                } else {
                    annotate = mark_buffer;
                }
            }
            for (const auto &buffer: buffers_contents_to_annotate) {
                // Return type is really 'void', but no way to represent that in our IR.
                // Precedent (from halide_print, etc) is to use Int(32) and ignore the result.
                Stmt mark_contents = Evaluate::make(Call::make(Int(32), "halide_msan_annotate_buffer_is_initialized", {buffer}, Call::Extern));
                if (annotate.defined()) {
                    annotate = Block::make(annotate, mark_contents);
                } else {
                    annotate = mark_contents;
                }
            }
        }

        // Make the extern call
        Expr e = Call::make(Int(32), extern_name, extern_call_args,
                            f.extern_definition_is_c_plus_plus() ? Call::ExternCPlusPlus
                                                                 : Call::Extern);
        string result_name = unique_name('t');
        Expr result = Variable::make(Int(32), result_name);
        // Check if it succeeded
        Expr error = Call::make(Int(32), "halide_error_extern_stage_failed",
                                {extern_name, result}, Call::Extern);
        Stmt check = AssertStmt::make(EQ::make(result, 0), error);
        check = LetStmt::make(result_name, e, check);

        for (size_t i = 0; i < lets.size(); i++) {
            check = LetStmt::make(lets[i].first, lets[i].second, check);
        }

        if (annotate.defined()) {
            check = Block::make(annotate, check);
        }
        return check;
    } else {

        string prefix = f.name() + ".s0.";
        vector<string> dims = f.args();
        return build_provide_loop_nest(f.name(), prefix, -1, dims, f.definition(), false);
    }
}

// Build the loop nests that update a function (assuming it's a reduction).
vector<Stmt> build_update(Function f) {

    vector<Stmt> updates;

    for (size_t i = 0; i < f.updates().size(); i++) {
        const Definition &def = f.update(i);

        string prefix = f.name() + ".s" + std::to_string(i+1) + ".";

        vector<string> dims = f.args();
        Stmt loop = build_provide_loop_nest(f.name(), prefix, -1, dims, def, true);
        updates.push_back(loop);
    }

    return updates;
}

pair<Stmt, Stmt> build_production(Function func, const Target &target) {
    Stmt produce = build_produce(func, target);
    vector<Stmt> updates = build_update(func);

    // Combine the update steps
    Stmt merged_updates = Block::make(updates);
    return make_pair(produce, merged_updates);
}

// A schedule may include explicit bounds on some dimension. This
// injects assertions that check that those bounds are sufficiently
// large to cover the inferred bounds required.
Stmt inject_explicit_bounds(Stmt body, Function func) {
    const Schedule &s = func.schedule();
    for (size_t stage = 0; stage <= func.updates().size(); stage++) {
        for (size_t i = 0; i < s.bounds().size(); i++) {
            Bound b = s.bounds()[i];
            string prefix = func.name() + ".s" + std::to_string(stage) + "." + b.var;
            string min_name = prefix + ".min_unbounded";
            string max_name = prefix + ".max_unbounded";
            Expr min_var = Variable::make(Int(32), min_name);
            Expr max_var = Variable::make(Int(32), max_name);
            if (!b.min.defined()) {
                b.min = min_var;
            }
            if (!b.extent.defined()) {
                // This is just a bounds alignment, which always expands the region computed.
                continue;
            }

            Expr max_val = (b.extent + b.min) - 1;
            Expr min_val = b.min;

            Expr check = (min_val <= min_var) && (max_val >= max_var);
            Expr error_msg = Call::make(Int(32), "halide_error_explicit_bounds_too_small",
                                        {b.var, func.name(), min_val, max_val, min_var, max_var},
                                        Call::Extern);
            body = Block::make(AssertStmt::make(check, error_msg), body);
        }
    }

    return body;
}

class IsUsedInStmt : public IRVisitor {
    string func;

    using IRVisitor::visit;

    void visit(const Call *op) {
        IRVisitor::visit(op);
        if (op->name == func) result = true;
    }

    // A reference to the function's buffers counts as a use
    void visit(const Variable *op) {
        if (op->type.is_handle() &&
            starts_with(op->name, func + ".") &&
            ends_with(op->name, ".buffer")) {
            result = true;
        }
    }

public:
    bool result;
    IsUsedInStmt(Function f) : func(f.name()), result(false) {
    }

};

bool function_is_used_in_stmt(Function f, Stmt s) {
    IsUsedInStmt is_called(f);
    s.accept(&is_called);
    return is_called.result;
}

class IsRealizedInStmt : public IRVisitor {
    string func;

    using IRVisitor::visit;

    void visit(const Realize *op) {
        IRVisitor::visit(op);
        if (op->name == func) result = true;
    }

public:
    bool result;
    IsRealizedInStmt(Function f) : func(f.name()), result(false) {}
};

// Check if function 'f' is already realized in Stmt 's'.
bool function_is_already_realized_in_stmt(Function f, Stmt s) {
    IsRealizedInStmt is_realized(f);
    s.accept(&is_realized);
    return is_realized.result;
}

// Inject the allocation and realization of a function (which are not part of any
// fused group) into an existing loop nest using its schedule
class InjectRealization : public IRMutator {
public:
    const Function &func;
    bool is_output, found_store_level, found_compute_level;
    const Target &target;
    const map<string, Function> &env;

    InjectRealization(const Function &f, bool o, const Target &t, const map<string, Function> &env) :
            func(f), is_output(o),
            found_store_level(false), found_compute_level(false),
            target(t), env(env) {
    }

    // Determine if 'loop_name' is the right level to inject produce/realize node
    // of 'func'. If 'loop_name' is a fused group, we should inject it at the
    // fused parent loop of the group.
    bool is_the_right_level(const string &loop_name) {
        if (loop_name == LoopLevel::root().to_string()) {
            return true;
        }

        vector<string> v = split_string(loop_name, ".");
        internal_assert(v.size() > 2);
        string func_name = v[0];
        string var = v[v.size()-1];

        int stage = -1;
        for (size_t i = 1; i < v.size() - 1; ++i) {
            if (v[i].substr(0, 1) == "s") {
                string str = v[i].substr(1, v[i].size() - 1);
                bool has_only_digits = (str.find_first_not_of( "0123456789" ) == string::npos);
                if (has_only_digits) {
                    stage = atoi(str.c_str());
                }
            }
        }
        internal_assert(stage >= 0);

        const auto it = env.find(func_name);
        internal_assert(it != env.end());
        const Function &f = it->second;
        internal_assert(stage <= (int)f.updates().size());

        const Definition &def = (stage == 0) ? f.definition() : f.update(stage - 1);
        const LoopLevel &fuse_level = def.schedule().fuse_level();
        if (fuse_level.is_inline() || fuse_level.is_root()) {
            // It isn't fused to anyone
            return true;
        } else {
            // Need to find out if it is fused at 'var'
            const vector<Dim> &dims = def.schedule().dims();
            const auto it1 = std::find_if(dims.begin(), dims.end(),
                [&fuse_level](const Dim& d) { return var_name_match(d.var, fuse_level.var().name()); });
            internal_assert(it1 != dims.end());

            const auto it2 = std::find_if(dims.begin(), dims.end(),
                [&var](const Dim& d) { return var_name_match(d.var, var); });
            internal_assert(it2 != dims.end());

            return it2 < it1;
        }
        return false;
    }

private:

    Stmt build_pipeline(Stmt s) {
        pair<Stmt, Stmt> realization = build_production(func, target);

        Stmt producer;
        if (realization.first.defined() && realization.second.defined()) {
            producer = Block::make(realization.first, realization.second);
        } else if (realization.first.defined()) {
            producer = realization.first;
        } else {
            internal_assert(realization.second.defined());
            producer = realization.second;
        }
        producer = ProducerConsumer::make(func.name(), true, producer);
        Stmt consumer = ProducerConsumer::make(func.name(), false, s);

        return Block::make(producer, consumer);
    }

    Stmt build_realize(Stmt s) {
        if (!is_output) {
            Region bounds;
            string name = func.name();
            const vector<string> func_args = func.args();
            for (int i = 0; i < func.dimensions(); i++) {
                const string &arg = func_args[i];
                Expr min = Variable::make(Int(32), name + "." + arg + ".min_realized");
                Expr extent = Variable::make(Int(32), name + "." + arg + ".extent_realized");
                bounds.push_back(Range(min, extent));
            }

            s = Realize::make(name, func.output_types(), bounds, const_true(), s);
        }

        // This is also the point at which we inject explicit bounds
        // for this realization.
        if (target.has_feature(Target::NoAsserts)) {
            return s;
        } else {
            return inject_explicit_bounds(s, func);
        }
    }

    using IRMutator::visit;

    void visit(const For *for_loop) {
        debug(3) << "InjectRealization of " << func.name() << " entering for loop over " << for_loop->name << "\n";
        const LoopLevel &compute_level = func.schedule().compute_level();
        const LoopLevel &store_level = func.schedule().store_level();

        Stmt body = for_loop->body;

        // Dig through any let statements
        vector<pair<string, Expr>> lets;
        while (const LetStmt *l = body.as<LetStmt>()) {
            lets.push_back(make_pair(l->name, l->value));
            body = l->body;
        }

        // Can't schedule extern things inside a vector for loop
        if (func.has_extern_definition() &&
            func.schedule().compute_level().is_inline() &&
            for_loop->for_type == ForType::Vectorized &&
            !function_is_already_realized_in_stmt(func, for_loop) &&
            function_is_used_in_stmt(func, for_loop)) {

            // If we're trying to inline an extern function, schedule it here and bail out
            debug(2) << "Injecting realization of " << func.name() << " around node " << Stmt(for_loop) << "\n";
            stmt = build_realize(build_pipeline(for_loop));
            found_store_level = found_compute_level = true;
            return;
        }

        body = mutate(body);

        if (compute_level.match(for_loop->name) && is_the_right_level(for_loop->name)) {
            debug(3) << "Found compute level\n";
            if (!function_is_already_realized_in_stmt(func, body) &&
                (function_is_used_in_stmt(func, body) || is_output)) {
                body = build_pipeline(body);
            }
            found_compute_level = true;
        }

        if (store_level.match(for_loop->name) && is_the_right_level(for_loop->name)) {
            debug(3) << "Found store level\n";
            internal_assert(found_compute_level)
                << "The compute loop level was not found within the store loop level!\n";

            if (!function_is_already_realized_in_stmt(func, body) &&
                (function_is_used_in_stmt(func, body) || is_output)) {
                body = build_realize(body);
            }

            found_store_level = true;
        }

        // Reinstate the let statements
        for (size_t i = lets.size(); i > 0; i--) {
            body = LetStmt::make(lets[i - 1].first, lets[i - 1].second, body);
        }

        if (body.same_as(for_loop->body)) {
            stmt = for_loop;
        } else {
            stmt = For::make(for_loop->name,
                             for_loop->min,
                             for_loop->extent,
                             for_loop->for_type,
                             for_loop->device_api,
                             body);
        }
    }

    // If we're an inline update or extern, we may need to inject a realization here
    virtual void visit(const Provide *op) {
        if (op->name != func.name() &&
            !func.is_pure() &&
            func.schedule().compute_level().is_inline() &&
            function_is_used_in_stmt(func, op)) {

            // Prefix all calls to func in op
            stmt = build_realize(build_pipeline(op));
            found_store_level = found_compute_level = true;
        } else {
            stmt = op;
        }
    }
};

std::ostream& operator<<(std::ostream& out, const std::vector<Function>& v) {
    out << "{ ";
    for (size_t i = 0; i < v.size(); ++i) {
        out << v[i].name();
        if (i != v.size() - 1) {
            out << ", ";
        }
    }
    out << " }";
    return out;
}

class InjectStmt : public IRMutator {
public:
    Stmt injected_stmt;
    bool found_level;
    LoopLevel level;

    InjectStmt(const Stmt &s, const LoopLevel &level)
        : injected_stmt(s), found_level(false), level(level) {}

private:
    using IRMutator::visit;

    void visit(const For *for_loop) {
        Stmt body = mutate(for_loop->body);

        if (level.match(for_loop->name)) {
            body = Block::make(body, injected_stmt);
            found_level = true;
        }

        if (body.same_as(for_loop->body)) {
            stmt = for_loop;
        } else {
            stmt = For::make(for_loop->name,
                             for_loop->min,
                             for_loop->extent,
                             for_loop->for_type,
                             for_loop->device_api,
                             body);
        }
    }
};

// Inject 'injected' into 'root' at 'level'.
Stmt inject_stmt(Stmt root, Stmt injected, const LoopLevel &level) {
    if (!root.defined()) {
        return injected;
    }
    if (!injected.defined()) {
        return root;
    }
    if (level.is_inline() || level.is_root()) {
        return Block::make(root, injected);
    }
    InjectStmt injector(injected, level);
    root = injector.mutate(root);
    internal_assert(injector.found_level);
    return root;
}

class SubstituteBounds : public IRMutator {
public:
    map<string, Expr> &bounds;
    const map<string, Expr> &replacements;
    SubstituteBounds(map<string, Expr> &b, const map<string, Expr> &r) : bounds(b), replacements(r) {}

private:
    using IRMutator::visit;

    void visit(const LetStmt *op) {
        auto iter = bounds.find(op->name);
        if (iter != bounds.end()) {
            iter->second = op->value;
        }
        IRMutator::visit(op);
    }

    void visit(const For *op) {
        const Variable *min_var = op->min.as<Variable>();
        const Variable *extent_var = op->extent.as<Variable>();
        if (min_var && extent_var) {
            Expr min_val, extent_val;
            {
                const auto it = replacements.find(min_var->name);
                if (it != replacements.end()) {
                    min_val = it->second;
                }
            }
            {
                const auto it = replacements.find(extent_var->name);
                if (it != replacements.end()) {
                    extent_val = it->second;
                }
            }

            if (!min_val.defined()|| !extent_val.defined()) {
                IRMutator::visit(op);
                return;
            }

            Stmt body = mutate(op->body);

            size_t last_dot = op->name.rfind('.');
            internal_assert(last_dot != string::npos);
            string new_var = op->name.substr(0, last_dot) + ".fused." + op->name.substr(last_dot + 1);

            // If this is the child fused loop, might as well clear the for-loop
            // scheduling flag (parallel, vectorize, or unrolled) since it is of
            // extent one anyway.
            ForType for_type = op->for_type;
            if (is_one(extent_val)) {
                for_type = ForType::Serial;
            }

            stmt = For::make(new_var, Variable::make(Int(32), new_var + ".loop_min"),
                             Variable::make(Int(32), new_var + ".loop_extent"),
                             for_type, op->device_api, body);

            // Add let stmts defining the bound of the renamed for-loop.
            stmt = LetStmt::make(new_var + ".loop_min", min_val, stmt);
            stmt = LetStmt::make(new_var + ".loop_max", simplify(min_val + extent_val - 1), stmt);
            stmt = LetStmt::make(new_var + ".loop_extent", extent_val, stmt);
            // Replace any reference to the old loop name with the new one.
            stmt = substitute(op->name, Variable::make(Int(32), new_var), stmt);
        } else {
            IRMutator::visit(op);
        }
    }
};

// The bounds of every loop exist in 'replacements' should be replaced. The
// loop is also renamed by adding ".fused" in the original name before the
// variable name. We also replaced the value of element in 'bounds' when we find
// let stmt with the same name in 's'.
Stmt substitute_bounds(Stmt s, map<string, Expr> &bounds, const map<string, Expr> &replacements) {
    if (!s.defined()) {
        return s;
    }
    SubstituteBounds subs(bounds, replacements);
    s = subs.mutate(s);
    return s;
}

// Inject the allocation and realization of a group of functions which are
// to be fused into an existing loop nest using its schedule.
class InjectGroupRealization : public IRMutator {
public:
    vector<Function> &group; // Member of the fused loop starting from the first to be realized to the last
    const vector<bool> &is_output_list; // List of booleans indicating if group[i] is an output
    bool found_store_level, found_compute_level;
    const Target &target;
    LoopLevel compute_level;
    LoopLevel store_level;
    const map<string, Function> &env;

    InjectGroupRealization(vector<Function> &g, const vector<bool> &o, const Target &t,
                           const vector<string> &order, const map<string, Function> &env)
            : group(g), is_output_list(o), found_store_level(false), found_compute_level(false), target(t), env(env) {
        internal_assert(!group.empty());
        internal_assert(group.size() == is_output_list.size());

        compute_level = group[0].schedule().compute_level();
        store_level = group[0].schedule().store_level();
        internal_assert(!compute_level.is_inline());
    }

private:

    Stmt build_pipeline_group(Stmt s) {
        map<string, bool> skip;
        size_t num_skipped = 0;
        for (size_t i = 0; i < group.size(); ++i) {
            if (function_is_used_in_stmt(group[i], s) || is_output_list[i]) {
                skip[group[i].name()] = false;
            } else {
                skip[group[i].name()] = true;
                num_skipped += 1;
            }
        }

        if (num_skipped == group.size()) {
            // All producers are skipped.
            return s;
        }

        user_assert(!skip[group[0].name()])
            << "Invalid compute_with: the 'parent' function " << group[0].name()
            << " in fused group " << group << " is not used at the compute_at level "
            << compute_level.to_string() << ".\n";

        // Add the consumer nodes.
        Stmt consume = s;
        for (size_t i = group.size(); i > 0; --i) {
            if (!skip[group[i-1].name()]) {
                consume = ProducerConsumer::make(group[i-1].name(), false, consume);
            }
        }

        // Build the loops.
        map<string, Expr> bounds; // The original bounds of the loopness (without any loop-fusion)
        map<string, Expr> replacements;

        int parent_index = -1; // The first function in the group that is not skipped
        vector<pair<string, Expr>> add_lets;
        Stmt produce;
        for (size_t i = 0; i < group.size(); ++i) {
            if (!skip[group[i].name()]) {
                produce = build_produce(skip, group[i], produce, bounds, replacements, add_lets);
                if (parent_index == -1) {
                    parent_index = i;
                }
            }
        }
        internal_assert((parent_index >= 0) && (parent_index < (int)group.size()));

        // Rewrap the loop in the containing lets.
        for (size_t i = add_lets.size(); i > 0; --i) {
            const auto &b = add_lets[i-1];
            produce = LetStmt::make(b.first, b.second, produce);
        }

        // Replace all the child fused loops with the appropriate bounds (i.e.
        // the min/max should refer to the parent loop vars and the extent should
        // be one).
        produce = substitute_bounds(produce, bounds, replacements);

        // Replace the bounds of parent fused loops with union of bound of
        // the fused loops.
        produce = replace_parent_bound_with_union_bound(skip, group[parent_index], produce, bounds);

        // Add the producer nodes.
        for (size_t i = group.size(); i > 0; --i) {
            if (!skip[group[i-1].name()]) {
                produce = ProducerConsumer::make(group[i-1].name(), true, produce);
            }
        }

        return Block::make(produce, consume);
    }

    Stmt build_produce(const map<string, bool> &skip, Function f, Stmt produce, map<string, Expr> &bounds,
                       map<string, Expr> &replacements, vector<pair<string, Expr>> &add_lets) {
        string prefix = f.name() + ".s0.";
        produce = inject_stmt(produce,
                              build_produce_definition(skip, f, prefix, f.definition(),
                                                       false, bounds, replacements, add_lets),
                              f.definition().schedule().fuse_level());

        for (size_t j = 0; j < f.updates().size(); ++j) {
            const Definition &def = f.updates()[j];
            string prefix = f.name() + ".s" + std::to_string(j+1) + ".";
            produce = inject_stmt(produce,
                                  build_produce_definition(skip, f, prefix, def, true,
                                                           bounds, replacements, add_lets),
                                  def.schedule().fuse_level());
        }
        return produce;
    }

    Stmt build_produce_definition(const map<string, bool> &skip, Function f,
                                  const string &prefix, const Definition &def,
                                  bool is_update, map<string, Expr> &bounds,
                                  map<string, Expr> &replacements,
                                  vector<pair<string, Expr>> &add_lets) {
        const vector<Dim> &dims = def.schedule().dims(); // From inner to outer
        const LoopLevel &fuse_level = def.schedule().fuse_level();

        size_t start_fuse = dims.size();
        if (!fuse_level.is_inline() && !fuse_level.is_root()) {
            if (!skip.find(fuse_level.func().name())->second) {
                const auto iter = std::find_if(dims.begin(), dims.end(),
                    [&fuse_level](const Dim& d) { return var_name_match(d.var, fuse_level.var().name()); });
                internal_assert(iter != dims.end());
                start_fuse = iter - dims.begin();
            }
        }

        // The bounds of the child fused loops should be replaced to refer to the
        // parent fused loops. Here, we are only collecting the ones we should
        // replace. The actual replacement is done later.
        for (const FusedPair &pair : def.schedule().fused_pairs()) {
            if (env.find(pair.func_2) == env.end()) {
                continue;
            }
            if (skip.find(pair.func_2)->second) {
                continue;
            }
            const auto iter = std::find_if(dims.begin(), dims.end(),
                [&pair](const Dim& d) { return var_name_match(d.var, pair.var_name); });
            internal_assert(iter != dims.end());
            start_fuse = std::min(start_fuse, (size_t)(iter - dims.begin()));
            // Should ignore the __outermost dummy dimension.
            for (size_t i = iter - dims.begin(); i < dims.size() - 1; ++i) {
                string var = pair.func_2 + ".s" + std::to_string(pair.stage_2) + "." + dims[i].var;
                bounds.emplace(var + ".loop_min", Expr());
                bounds.emplace(var + ".loop_max", Expr());
                bounds.emplace(var + ".loop_extent", Expr());

                string var_orig = pair.func_1 + ".s" + std::to_string(pair.stage_1) + "." + dims[i].var;
                Expr val = Variable::make(Int(32), var_orig);
                replacements.emplace(var + ".loop_min", val);
                replacements.emplace(var + ".loop_max", val);
                replacements.emplace(var + ".loop_extent", make_const(Int(32), 1));

                bounds.emplace(var_orig + ".loop_min", Expr());
                bounds.emplace(var_orig + ".loop_max", Expr());
                bounds.emplace(var_orig + ".loop_extent", Expr());
            }
        }

        const vector<string> f_args = f.args();
        Stmt produce = build_provide_loop_nest(f.name(), prefix, start_fuse, f_args, def, is_update);

        // Strip off the containing lets. The bounds of the parent fused loops
        // (i.e. the union bounds) might refer to them, so we need to move them
        // to the topmost position.
        while (const LetStmt *let = produce.as<LetStmt>()) {
            add_lets.push_back(std::make_pair(let->name, let->value));
            produce = let->body;
        }
        return produce;
    }

    void collect_all_dependence_helper(const map<string, bool> &skip, const string &prefix,
                                       const Definition &def, const FusedPair &p,
                                       vector<FusedPair> &dependence, set<string> &visited) {
        visited.insert(prefix);
        dependence.push_back(p);
        for (const FusedPair &pair : def.schedule().fused_pairs()) {
            if (skip.find(pair.func_2)->second) {
                continue;
            }
            const auto iter = env.find(pair.func_2);
            if (iter == env.end()) {
                continue;
            }
            const Function &f = iter->second;
            string prefix_2 = pair.func_2 + ".s" + std::to_string(pair.stage_2) + "." + pair.var_name;
            if (visited.find(prefix_2) == visited.end()) {
                const Definition &def_2 = (pair.stage_2 == 0) ? f.definition() : f.update(pair.stage_2 - 1);
                collect_all_dependence_helper(skip, prefix_2, def_2, pair, dependence, visited);
            }
        }
    }

    // Collect all fused pairs that directly/indirectly related to 'def'
    vector<FusedPair> collect_all_dependence(const map<string, bool> &skip, const Definition &def) {
        set<string> visited;
        vector<FusedPair> dependence;

        for (const FusedPair &pair : def.schedule().fused_pairs()) {
            if (skip.find(pair.func_2)->second) {
                continue;
            }
            const auto iter = env.find(pair.func_2);
            if (iter == env.end()) {
                continue;
            }
            const Function &f = iter->second;
            string prefix = pair.func_2 + ".s" + std::to_string(pair.stage_2) + "." + pair.var_name;
            if (visited.find(prefix) == visited.end()) {
                const Definition &def_2 = (pair.stage_2 == 0) ? f.definition() : f.update(pair.stage_2 - 1);
                collect_all_dependence_helper(skip, prefix, def_2, pair, dependence, visited);
            }
        }
        return dependence;
    }

    // Replace the bounds of the parent fused loop (i.e. the first one to be
    // realized in the group) with union of the bounds of the fused group.
    Stmt replace_parent_bound_with_union_bound(const map<string, bool> &skip, Function f,
                                               Stmt produce, const map<string, Expr> &bounds) {
        string prefix = f.name() + ".s0";
        const Definition &def = f.definition();
        const vector<Dim> &dims = def.schedule().dims(); // From inner to outer

        map<string, Expr> replacements;

        vector<FusedPair> dependence = collect_all_dependence(skip, def);

        // Compute the union of the bounds of the fused loops.
        for (const FusedPair &pair : dependence) {
            if (skip.find(pair.func_2)->second) {
                continue;
            }
            const auto iter = std::find_if(dims.begin(), dims.end(),
                [&pair](const Dim& d) { return var_name_match(d.var, pair.var_name); });
            internal_assert(iter != dims.end());
            // Should ignore the __outermost dummy dimension.
            for (size_t i = iter - dims.begin(); i < dims.size() - 1; ++i) {
                string var_2 = pair.func_2 + ".s" + std::to_string(pair.stage_2) + "." + dims[i].var;
                internal_assert(bounds.count(var_2 + ".loop_min"));
                internal_assert(bounds.count(var_2 + ".loop_max"));
                internal_assert(bounds.count(var_2 + ".loop_extent"));
                Expr min_2 = bounds.find(var_2 + ".loop_min")->second;
                Expr max_2 = bounds.find(var_2 + ".loop_max")->second;
                Expr extent_2 = bounds.find(var_2 + ".loop_extent")->second;

                string var_1 = prefix + "." + dims[i].var;
                internal_assert(bounds.count(var_1 + ".loop_min"));
                internal_assert(bounds.count(var_1 + ".loop_max"));
                internal_assert(bounds.count(var_1 + ".loop_extent"));

                Expr min_1, max_1, extent_1;
                const auto it = replacements.find(var_1 + ".loop_min");
                if (it == replacements.end()) {
                    min_1 = bounds.find(var_1 + ".loop_min")->second;
                    max_1 = bounds.find(var_1 + ".loop_max")->second;
                    extent_1 = bounds.find(var_1 + ".loop_extent")->second;
                } else {
                    min_1 = replacements[var_1 + ".loop_min"];
                    max_1 = replacements[var_1 + ".loop_max"];
                    extent_1 = replacements[var_1 + ".loop_extent"];
                }

                replacements[var_1 + ".loop_min"] = simplify(min(min_1, min_2));
                replacements[var_1 + ".loop_max"] = simplify(max(max_1, max_2));
                replacements[var_1 + ".loop_extent"] =
                    simplify((replacements[var_1 + ".loop_max"] + 1) - replacements[var_1 + ".loop_min"]);
            }
        }

        // Now, replace the bounds of the parent fused loops with the union bounds.
        map<string, Expr> empty_bounds;
        produce = substitute_bounds(produce, empty_bounds, replacements);
        return produce;
    }

    Stmt build_realize_group(Stmt s) {
        for (size_t i = group.size(); i > 0; --i) {
            if (function_is_used_in_stmt(group[i-1], s) || is_output_list[i-1]) {
                s = build_realize(s, group[i-1], is_output_list[i-1]);
            }
        }
        return s;
    }

    Stmt build_realize(Stmt s, Function func, bool is_output) {
        if (!is_output) {
            Region bounds;
            string name = func.name();
            const vector<string> func_args = func.args();
            for (int i = 0; i < func.dimensions(); i++) {
                const string &arg = func_args[i];
                Expr min = Variable::make(Int(32), name + "." + arg + ".min_realized");
                Expr extent = Variable::make(Int(32), name + "." + arg + ".extent_realized");
                bounds.push_back(Range(min, extent));
            }

            s = Realize::make(name, func.output_types(), bounds, const_true(), s);
        }

        // This is also the point at which we inject explicit bounds
        // for this realization.
        if (target.has_feature(Target::NoAsserts)) {
            return s;
        } else {
            return inject_explicit_bounds(s, func);
        }
    }

    using IRMutator::visit;

    void visit(const For *for_loop) {
        debug(3) << "InjectGroupRealization of " << group << " entering for loop over " << for_loop->name << "\n";

        Stmt body = for_loop->body;

        // Dig through any let statements
        vector<pair<string, Expr>> lets;
        while (const LetStmt *l = body.as<LetStmt>()) {
            lets.push_back(make_pair(l->name, l->value));
            body = l->body;
        }

        body = mutate(body);

        if (compute_level.match(for_loop->name)) {
            debug(3) << "Found compute level at " << for_loop->name << "\n";
            body = build_pipeline_group(body);
            found_compute_level = true;
        }

        if (store_level.match(for_loop->name)) {
            debug(3) << "Found store level at " << for_loop->name << "\n";
            internal_assert(found_compute_level)
                << "The compute loop level was not found within the store loop level!\n";
            body = build_realize_group(body);
            found_store_level = true;
        }

        // Reinstate the let statements
        for (size_t i = lets.size(); i > 0; i--) {
            body = LetStmt::make(lets[i - 1].first, lets[i - 1].second, body);
        }

        if (body.same_as(for_loop->body)) {
            stmt = for_loop;
        } else {
            stmt = For::make(for_loop->name,
                             for_loop->min,
                             for_loop->extent,
                             for_loop->for_type,
                             for_loop->device_api,
                             body);
        }
    }
};


class ComputeLegalSchedules : public IRVisitor {
public:
    struct Site {
        bool is_parallel;
        LoopLevel loop_level;
    };
    vector<Site> sites_allowed;

    ComputeLegalSchedules(Function f, const map<string, Function> &env) : func(f), found(false), env(env) {}

private:
    using IRVisitor::visit;

    vector<Site> sites;
    Function func;
    bool found;
    const map<string, Function> &env;

    void visit(const For *f) {
        f->min.accept(this);
        f->extent.accept(this);
        size_t first_dot = f->name.find('.');
        size_t last_dot = f->name.rfind('.');
        internal_assert(first_dot != string::npos && last_dot != string::npos);
        string func = f->name.substr(0, first_dot);
        string var = f->name.substr(last_dot + 1);
        LoopLevel loop_level;
        if (func.empty()) {
            internal_assert(!var.empty());
            loop_level = LoopLevel::root();
        } else {
            auto it = env.find(func);
            internal_assert(it != env.end()) << "Unable to find Function " << func << " in env (Var = " << var << ")\n";
            loop_level = LoopLevel(it->second, Var(var));
        }
        Site s = {f->for_type == ForType::Parallel ||
                  f->for_type == ForType::Vectorized,
                  loop_level};
        sites.push_back(s);
        f->body.accept(this);
        sites.pop_back();
    }

    void register_use() {
        if (!found) {
            found = true;
            sites_allowed = sites;
        } else {
            vector<Site> common_sites;

            // Take the common sites between sites and sites_allowed
            for (const Site &s1 : sites) {
                for (const Site &s2 : sites_allowed) {
                    if (s1.loop_level.match(s2.loop_level)) {
                        common_sites.push_back(s1);
                        break;
                    }
                }
            }

            sites_allowed.swap(common_sites);
        }
    }

    void visit(const Call *c) {
        IRVisitor::visit(c);

        if (c->name == func.name()) {
            register_use();
        }
    }

    void visit(const Variable *v) {
        if (v->type.is_handle() &&
            starts_with(v->name, func.name() + ".") &&
            ends_with(v->name, ".buffer")) {
            register_use();
        }
    }
};

string schedule_to_source(Function f,
                          LoopLevel store_at,
                          LoopLevel compute_at) {
    std::ostringstream ss;
    ss << f.name();
    if (compute_at.is_inline()) {
        ss << ".compute_inline()";
    } else {
        if (!store_at.match(compute_at)) {
            if (store_at.is_root()) {
                ss << ".store_root()";
            } else {
                string store_var_name = store_at.var().name();
                if (store_var_name == Var::outermost().name()) {
                    store_var_name = "Var::outermost()";
                }
                ss << ".store_at(" << store_at.func().name() << ", " << store_var_name << ")";
            }
        }
        if (compute_at.is_root()) {
            ss << ".compute_root()";
        } else {
            string compute_var_name = compute_at.var().name();
            if (compute_var_name == Var::outermost().name()) {
                compute_var_name = "Var::outermost()";
            }
            ss << ".compute_at(" << compute_at.func().name() << ", " << compute_var_name << ")";
        }
    }
    ss << ";";
    return ss.str();
}

class StmtUsesFunc : public IRVisitor {
    using IRVisitor::visit;
    string func;
    void visit(const Call *op) {
        if (op->name == func) {
            result = true;
        }
        IRVisitor::visit(op);
    }
public:
    bool result = false;
    StmtUsesFunc(string f) : func(f) {}
};

class PrintUsesOfFunc : public IRVisitor {
    using IRVisitor::visit;

    int indent = 1;
    string func, caller;
    bool last_print_was_ellipsis = false;
    std::ostream &stream;

    void do_indent() {
        for (int i = 0; i < indent; i++) {
            stream << "  ";
        }
    }

    void visit(const For *op) {
        if (ends_with(op->name, Var::outermost().name()) ||
            ends_with(op->name, LoopLevel::root().to_string())) {
            IRVisitor::visit(op);
        } else {

            int old_indent = indent;

            StmtUsesFunc uses(func);
            op->body.accept(&uses);
            if (!uses.result) {
                if (!last_print_was_ellipsis) {
                    do_indent();
                    stream << "...\n";
                    last_print_was_ellipsis = true;
                }
            } else {
                do_indent();
                stream << "for " << op->name << ":\n";
                last_print_was_ellipsis = false;
                indent++;
            }

            IRVisitor::visit(op);
            indent = old_indent;
        }
    }

    void visit(const ProducerConsumer *op) {
        if (op->is_producer) {
            string old_caller = caller;
            caller = op->name;
            op->body.accept(this);
            caller = old_caller;
        } else {
            IRVisitor::visit(op);
        }
    }

    void visit(const Call *op) {
        if (op->name == func) {
            do_indent();
            stream << caller << " uses " << func << "\n";
            last_print_was_ellipsis = false;
        } else {
            IRVisitor::visit(op);
        }
    }

public:
    PrintUsesOfFunc(string f, std::ostream &s) : func(f), stream(s) {}
};

void validate_schedule(Function f, Stmt s, const Target &target, bool is_output, const map<string, Function> &env) {

    // If f is extern, check that none of its inputs are scheduled inline.
    if (f.has_extern_definition()) {
        for (const ExternFuncArgument &arg : f.extern_arguments()) {
            if (arg.is_func()) {
                Function g(arg.func);
                if (g.schedule().compute_level().is_inline()) {
                    user_error
                        << "Func " << g.name() << " cannot be scheduled to be computed inline, "
                        << "because it is used in the externally-computed function " << f.name() << "\n";
                }
            }
        }
    }

    // Emit a warning if only some of the steps have been scheduled.
    bool any_scheduled = f.schedule().touched();
    for (const Definition &r : f.updates()) {
        any_scheduled = any_scheduled || r.schedule().touched();
    }
    if (any_scheduled) {
        for (size_t i = 0; i < f.updates().size(); i++) {
            const Definition &r = f.update(i);
            if (!r.schedule().touched()) {
                user_warning << "Warning: Update step " << i
                             << " of function " << f.name()
                             << " has not been scheduled, even though some other"
                             << " steps have been. You may have forgotten to"
                             << " schedule it. If this was intentional, call "
                             << f.name() << ".update(" << i << ") to suppress"
                             << " this warning.\n";
            }
        }
    }

    // If the func is scheduled on the gpu, check that the relevant
    // api is enabled in the target.
    vector<Definition> definitions;
    definitions.push_back(f.definition());
    for (const Definition &def : f.updates()) {
        definitions.push_back(def);
    }

    for (size_t i = 0; i < definitions.size(); i++) {
        for (const Specialization &s : definitions[i].specializations()) {
            definitions.push_back(s.definition);
        }
    }

    for (const Definition &def : definitions) {
        const Schedule &s = def.schedule();
        for (const Dim &d : s.dims()) {
            if (!target.supports_device_api(d.device_api)) {
                user_error << "Schedule for Func " << f.name()
                           << " requires " << d.device_api
                           << " but no compatible target feature is enabled in target "
                           << target.to_string() << "\n";
            }
        }
    }

    LoopLevel store_at = f.schedule().store_level();
    LoopLevel compute_at = f.schedule().compute_level();

    // Outputs must be compute_root and store_root. They're really
    // store_in_user_code, but store_root is close enough.
    if (is_output) {
        if (store_at.is_root() && compute_at.is_root()) {
            return;
        } else {
            user_error << "Func " << f.name() << " is the output, so must"
                       << " be scheduled compute_root (which is the default).\n";
        }
    }

    // Inlining is allowed only if there is no specialization.
    if (store_at.is_inline() && compute_at.is_inline()) {
        user_assert(f.definition().specializations().empty())
            << "Func " << f.name() << " is scheduled inline, so it"
            << " must not have any specializations. Specialize on the"
            << " scheduled Func instead.\n";
        return;
    }

    // Otherwise inspect the uses to see what's ok.
    ComputeLegalSchedules legal(f, env);
    s.accept(&legal);

    bool store_at_ok = false, compute_at_ok = false;
    const vector<ComputeLegalSchedules::Site> &sites = legal.sites_allowed;
    size_t store_idx = 0, compute_idx = 0;
    for (size_t i = 0; i < sites.size(); i++) {
        if (sites[i].loop_level.match(store_at)) {
            store_at_ok = true;
            store_idx = i;
        }
        if (sites[i].loop_level.match(compute_at)) {
            compute_at_ok = store_at_ok;
            compute_idx = i;
        }
    }

    // Check there isn't a parallel loop between the compute_at and the store_at
    std::ostringstream err;

    if (store_at_ok && compute_at_ok) {
        for (size_t i = store_idx + 1; i <= compute_idx; i++) {
            if (sites[i].is_parallel) {
                err << "Func \"" << f.name()
                    << "\" is stored outside the parallel loop over "
                    << sites[i].loop_level.to_string()
                    << " but computed within it. This is a potential race condition.\n";
                store_at_ok = compute_at_ok = false;
            }
        }
    }

    if (!store_at_ok || !compute_at_ok) {
        err << "Func \"" << f.name() << "\" is computed at the following invalid location:\n"
            << "  " << schedule_to_source(f, store_at, compute_at) << "\n"
            << "Legal locations for this function are:\n";
        for (size_t i = 0; i < sites.size(); i++) {
            err << "  " << schedule_to_source(f, sites[i].loop_level, sites[i].loop_level) << "\n";
        }
        err << "\"" << f.name() << "\" is used in the following places:\n";
        PrintUsesOfFunc printer(f.name(), err);
        s.accept(&printer);

        user_error << err.str();
    }
}

void validate_fused_group_schedule_helper(const string &fn, size_t stage,
                                          const Definition &def_1,
                                          const map<string, Function> &env) {
    for (const auto &p : def_1.schedule().fused_pairs()) {
        internal_assert((fn == p.func_1) && (stage == p.stage_1));

        const auto iter1 = env.find(p.func_1);
        const auto iter2 = env.find(p.func_2);
        internal_assert(iter1 != env.end());

        if (iter2 == env.end()) { // The function is not used anywhere
            continue;
        }

        const Function &func_1 = iter1->second;
        const Function &func_2 = iter2->second;
        const Definition &def_2 = (p.stage_2 == 0) ? func_2.definition() : func_2.update(p.stage_2 - 1);

        // f2.compute_with(f1, var) is allowed only if f2 has no specializations.
        user_assert(func_2.definition().specializations().empty())
            << "Func " << func_2.name() << " is scheduled to be computed with "
            << func_1.name() << ", so it must not have any specializations.\n";

        // Verify that the functions being computed with are not scheduled inline.
        user_assert(!func_1.definition().schedule().compute_level().is_inline())
            << "Invalid compute_with: " << p.func_1 << ".s" << p.stage_1
            << " is scheduled inline.\n";
        user_assert(!func_2.definition().schedule().compute_level().is_inline())
            << "Invalid compute_with: " << p.func_2 << ".s" << p.stage_2
            << " is scheduled inline.\n";

        // Verify that the functions being computed with does not have extern definitions.
        user_assert(!func_1.has_extern_definition())
            << "Invalid compute_with: " << p.func_1 << ".s" << p.stage_1
            << " has extern definition.\n";
        user_assert(!func_2.has_extern_definition())
            << "Invalid compute_with: " << p.func_2 << ".s" << p.stage_2
            << " has extern definition.\n";

        // Verify that they are computed at the same loop level.
        user_assert((p.func_1 == p.func_2) ||
                    (func_1.definition().schedule().compute_level() ==
                     func_2.definition().schedule().compute_level()))
            << "Invalid compute_with: the compute levels of " << p.func_1 << ".s" << p.stage_1
            << " (computed at " << func_1.definition().schedule().compute_level().to_string()
            << ") and " << p.func_2 << ".s" << p.stage_2 << " ("
            << func_2.definition().schedule().compute_level().to_string() << ") do not match.\n";

        // Verify that their dimensions up to "var_name" are the same.
        const vector<Dim> &dims_1 = def_1.schedule().dims();
        const vector<Dim> &dims_2 = def_2.schedule().dims();

        // Assert that the variable specified in compute_with is in the dim list.
        const auto iter_1 = std::find_if(dims_1.begin(), dims_1.end(),
            [&p](const Dim& d) { return var_name_match(d.var, p.var_name); });
        user_assert(iter_1 != dims_1.end())
            << "Invalid compute_with: cannot find " << p.var_name << " in "
            << p.func_1 << ".s" << p.stage_1 << "\n";

        const auto iter_2 = std::find_if(dims_2.begin(), dims_2.end(),
            [&p](const Dim& d) { return var_name_match(d.var, p.var_name); });
        user_assert(iter_2 != dims_2.end())
            << "Invalid compute_with: cannot find " << p.var_name << " in "
            << p.func_2 << ".s" << p.stage_2 << "\n";

        size_t start_fuse_1 = iter_1 - dims_1.begin();
        size_t start_fuse_2 = iter_2 - dims_2.begin();

        int n_fused = dims_1.size() - start_fuse_1 - 1; // Ignore __outermost
        user_assert(n_fused == (int)(dims_2.size() - start_fuse_2 - 1))
            << "Invalid compute_with: # of fused dims of " << p.func_1 << ".s"
            << p.stage_1 << " and " << p.func_2 << ".s" << p.stage_2 << " do not match.\n";

        for (int i = 0; i < n_fused; ++i) {
            if (dims_1[start_fuse_1 + i] != dims_2[start_fuse_2 + i]) {
                user_error << "Invalid compute_with: dims " << i << " of " << p.func_1 << ".s"
                           << p.stage_1 << "(" << dims_1[start_fuse_1 + i].var << ") and " << p.func_2
                           << ".s" << p.stage_2 << "(" << dims_2[start_fuse_2 + i].var << ") do not match.\n";
            }
        }

        // If both stages computed_with are from the same Func, verify that the dims
        // computed with are the results of same application of splits/renames/etc.
        // Also, if it is a split dimension, verify that it doesn't use ShiftInwards
        // as tail strategy since this may affect correctness.
        if (p.func_1 == p.func_2) { // Update and its preceeding stage are fused
            const vector<string> pure_dims_1 = func_1.args();
            const vector<ReductionVariable> &rvars_1 = def_1.schedule().rvars();
            const vector<Split> &splits_1 = def_1.schedule().splits();
            const vector<Split> &splits_2 = def_2.schedule().splits();

            for (int i = 0; i < n_fused; ++i) {
                const string &var = dims_1[start_fuse_1 + i].var;
                {
                    const auto iter = std::find_if(pure_dims_1.begin(), pure_dims_1.end(),
                        [&var](const string& d) { return (d == var); });
                    if (iter != pure_dims_1.end()) {
                        // It is a pure var, no need to check the schedule.
                        continue;
                    }
                }
                {
                    const auto iter = std::find_if(rvars_1.begin(), rvars_1.end(),
                        [&var](const ReductionVariable& rv) { return (rv.var == var); });
                    if (iter != rvars_1.end()) {
                        // It is an rvar, no need to check the schedule.
                        continue;
                    }
                }
                // Relevant splits that produce this dim if there is any
                vector<Split> s_1, s_2;
                {
                    vector<string> relevant_dims = {var};
                    for (size_t j = splits_1.size(); j > 0; --j) {
                        const Split &s = splits_1[j-1];
                        bool relevant =
                            std::find_if(relevant_dims.begin(), relevant_dims.end(),
                                [&s](const string& d) { return (d == s.old_var); })
                            != relevant_dims.end();
                        relevant = relevant || (std::find_if(relevant_dims.begin(), relevant_dims.end(),
                                                    [&s](const string& d) { return (d == s.outer); })
                                                != relevant_dims.end());

                        if (s.is_split() || s.is_fuse()) {
                            relevant = relevant || (std::find_if(relevant_dims.begin(), relevant_dims.end(),
                                                        [&s](const string& d) { return (d == s.inner); })
                                                    != relevant_dims.end());
                        }
                        if (relevant) {
                            relevant_dims.push_back(s.old_var);
                            relevant_dims.push_back(s.outer);
                            if (s.is_split() || s.is_fuse()) {
                                relevant_dims.push_back(s.inner);
                            }
                            s_1.push_back(s);
                        }
                    }
                }
                {
                    vector<string> relevant_dims = {var};
                    for (size_t j = splits_2.size(); j > 0; --j) {
                        const Split &s = splits_2[j-1];
                        bool relevant =
                            std::find_if(relevant_dims.begin(), relevant_dims.end(),
                                [&s](const string& d) { return (d == s.old_var); })
                            != relevant_dims.end();
                        relevant = relevant || (std::find_if(relevant_dims.begin(), relevant_dims.end(),
                                                    [&s](const string& d) { return (d == s.outer); })
                                                != relevant_dims.end());

                        if (s.is_split() || s.is_fuse()) {
                            relevant = relevant || (std::find_if(relevant_dims.begin(), relevant_dims.end(),
                                                        [&s](const string& d) { return (d == s.inner); })
                                                    != relevant_dims.end());
                        }
                        if (relevant) {
                            relevant_dims.push_back(s.old_var);
                            relevant_dims.push_back(s.outer);
                            if (s.is_split() || s.is_fuse()) {
                                relevant_dims.push_back(s.inner);
                            }
                            s_2.push_back(s);
                        }
                    }
                }

                user_assert(s_1.size() == s_2.size())
                    << "Invalid compute_with: dim " << var << " in " << p.func_1 << ".s"
                    << p.stage_1 << " and " << p.func_2 << ".s" << p.stage_2
                    << " results from different schedules: " << s_1.size() << " vs. "
                    << s_2.size() << " schedules.\n";

                for (size_t k = 0; k < s_1.size(); ++k) {
                    const Split &s1 = s_1[k];
                    const Split &s2 = s_2[k];
                    bool match = (s1.split_type == s2.split_type) && (s1.old_var == s2.old_var) &&
                        (s1.outer == s2.outer) && equal(s1.factor, s2.factor) && (s1.exact == s2.exact);

                    if (s1.is_split() || s1.is_fuse()) {
                        match = match && (s1.inner == s2.inner);
                    }

                    user_assert(match)
                        << "Invalid compute_with: dim " << var << " in " << p.func_1 << ".s"
                        << p.stage_1 << ") and " << p.func_2 << ".s" << p.stage_2
                        << " results from different schedules.\n";

                    if (s1.is_split()) {
                        user_assert(s1.tail != TailStrategy::ShiftInwards)
                            << "When splitting Var " << s1.old_var
                            << " ShiftInwards is not a legal tail strategy since its inner/outer is fused, as"
                            << " it may change the meaning of the algorithm\n";
                    }
                }
            }
        }

    }
}

void validate_fused_groups_schedule(const vector<vector<string>> &fused_groups,
                                   const map<string, Function> &env) {
    for (const vector<string> &group : fused_groups) {
        for (const auto &fn : group) {
            const auto iter = env.find(fn);
            internal_assert(iter != env.end());

            validate_fused_group_schedule_helper(
                iter->first, 0, iter->second.definition(), env);
            for (size_t i = 0; i < iter->second.updates().size(); ++i) {
                validate_fused_group_schedule_helper(
                    iter->first, i + 1, iter->second.updates()[i], env);
            }
        }
    }
}

class RemoveLoopsOverOutermost : public IRMutator {
    using IRMutator::visit;

    void visit(const For *op) {
        if (ends_with(op->name, ".__outermost") &&
            is_one(simplify(op->extent)) &&
            op->device_api == DeviceAPI::None) {
            stmt = mutate(substitute(op->name, op->min, op->body));
        } else {
            IRMutator::visit(op);
        }
    }

    void visit(const LetStmt *op) {
        if (ends_with(op->name, ".__outermost.loop_extent") ||
            ends_with(op->name, ".__outermost.loop_min") ||
            ends_with(op->name, ".__outermost.loop_max")) {
            stmt = mutate(substitute(op->name, simplify(op->value), op->body));
        } else {
            IRMutator::visit(op);
        }
    }
};

Stmt schedule_functions(const vector<Function> &outputs,
                        const vector<string> &order,
                        const vector<vector<string>> &fused_groups,
                        const map<string, Function> &env,
                        const Target &target,
                        bool &any_memoized) {

    string root_var = LoopLevel::root().to_string();
    Stmt s = For::make(root_var, 0, 1, ForType::Serial, DeviceAPI::Host, Evaluate::make(0));

    any_memoized = false;

    validate_fused_groups_schedule(fused_groups, env);

    for (size_t i = fused_groups.size(); i > 0; --i) {
        const vector<string> &group = fused_groups[i-1];
        vector<Function> funcs(group.size());
        vector<bool> is_output_list(group.size(), false);
        for (size_t j = group.size(); j > 0; --j) {
            funcs[j-1] = env.find(group[j-1])->second;

            for (Function o : outputs) {
                is_output_list[j-1] = is_output_list[j-1] | o.same_as(funcs[j-1]);
            }
            validate_schedule(funcs[j-1], s, target, is_output_list[j-1], env);
            any_memoized = any_memoized || funcs[j-1].schedule().memoized();
        }

        internal_assert(!group.empty());

        int relevant_fused_pair = 0;
        for (const auto &pair : funcs[0].definition().schedule().fused_pairs()) {
            if (env.find(pair.func_2) == env.end()) {
                continue;
            }
            relevant_fused_pair += 1;
        }
        if ((group.size() == 1) && (relevant_fused_pair == 0)) {
            // There is only one function in the group and there is
            // no loop fusion among its definition
            if (funcs[0].can_be_inlined() &&
                funcs[0].schedule().compute_level().is_inline()) {
                debug(1) << "Inlining " << funcs[0].name() << '\n';
                s = inline_function(s, funcs[0]);
            } else {
                debug(1) << "Injecting realization of " << funcs[0].name() << '\n';
                InjectRealization injector(funcs[0], is_output_list[0], target, env);
                s = injector.mutate(s);
                internal_assert(injector.found_store_level && injector.found_compute_level);
            }
        } else {
            InjectGroupRealization injector(funcs, is_output_list, target, order, env);
            s = injector.mutate(s);
            internal_assert(injector.found_store_level && injector.found_compute_level);
        }

        debug(2) << s << '\n';
    }

    // We can remove the loop over root now
    const For *root_loop = s.as<For>();
    internal_assert(root_loop);
    s = root_loop->body;

    // We can also remove all the loops over __outermost now.
    s = RemoveLoopsOverOutermost().mutate(s);

    return s;

}

}
}<|MERGE_RESOLUTION|>--- conflicted
+++ resolved
@@ -11,13 +11,10 @@
 #include "CodeGen_GPU_Dev.h"
 #include "IRPrinter.h"
 #include "Func.h"
-<<<<<<< HEAD
 #include "IREquality.h"
+#include "ApplySplits.h"
 
 #include <algorithm>
-=======
-#include "ApplySplits.h"
->>>>>>> 3167b6f2
 
 namespace Halide {
 namespace Internal {
@@ -153,10 +150,6 @@
         stmt = let->body;
     }
 
-<<<<<<< HEAD
-    // Put all the reduction domain predicate into the containers vector.
-    int n_predicates = predicates.size();
-=======
     // Put all the split predicates and the reduction domain predicates into
     // the containers vector.
     int n_predicates = splits_result.predicates.size() + predicates.size();
@@ -164,7 +157,6 @@
         Container c = {Container::If, 0, "", pred};
         nest.push_back(c);
     }
->>>>>>> 3167b6f2
     for (Expr pred : predicates) {
         pred = qualify(prefix, pred);
         Container c = {Container::If, 0, "", likely(pred)};
