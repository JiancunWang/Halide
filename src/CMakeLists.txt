--- conflicted
+++ resolved
@@ -4,15 +4,12 @@
 add_executable(binary2cpp ../tools/binary2cpp.cpp)
 
 if (MSVC)
-<<<<<<< HEAD
-=======
   # disable irrelevant warnings
   target_compile_options(build_halide_h PUBLIC /wd4996)
   target_compile_options(binary2cpp PUBLIC /wd4996)
 endif()
 
 if (MSVC)
->>>>>>> ea3a4991
   # -g produces dwarf debugging info, which is not useful on windows
   #  (and fails to compile due to llvm bug 15393)
   set(RUNTIME_DEBUG_FLAG "")
@@ -153,12 +150,8 @@
           set(TARGET "le32-unknown-nacl-unknown")
         ENDIF()
       ELSE()
-<<<<<<< HEAD
-        set(TARGET "le32-unknown-nacl-unknown")
-=======
         # generic 64-bit code
         set(TARGET "le64-unknown-unknown-unknown")
->>>>>>> ea3a4991
       ENDIF()
       set(SOURCE "${TARGET_RUNTIME_DIR}${i}.cpp")
       set(LL_D "${PROJECT_BINARY_DIR}/${PROJECT_NAME}.build/${NATIVE_INT_DIR}initmod.${i}_${j}_debug.ll")
@@ -403,23 +396,9 @@
   WORKING_DIRECTORY "${CMAKE_CURRENT_LIST_DIR}"
   DEPENDS build_halide_h ${HEADER_FILES})
 
-<<<<<<< HEAD
-configure_file(runtime/HalideRuntime.h "${CMAKE_BINARY_DIR}/include" COPYONLY)
-configure_file(runtime/HalideRuntimeCuda.h "${CMAKE_BINARY_DIR}/include" COPYONLY)
-configure_file(runtime/HalideRuntimeHexagonHost.h "${CMAKE_BINARY_DIR}/include" COPYONLY)
-configure_file(runtime/HalideRuntimeOpenCL.h "${CMAKE_BINARY_DIR}/include" COPYONLY)
-configure_file(runtime/HalideRuntimeMetal.h "${CMAKE_BINARY_DIR}/include" COPYONLY)
-configure_file(runtime/HalideRuntimeOpenGL.h "${CMAKE_BINARY_DIR}/include" COPYONLY)
-configure_file(runtime/HalideRuntimeOpenGLCompute.h "${CMAKE_BINARY_DIR}/include" COPYONLY)
-configure_file(runtime/HalideRuntimeQurt.h "${CMAKE_BINARY_DIR}/include" COPYONLY)
-configure_file(runtime/HalideRuntimeRenderscript.h "${CMAKE_BINARY_DIR}/include" COPYONLY)
-configure_file(runtime/HalideBuffer.h "${CMAKE_BINARY_DIR}/include" COPYONLY)
-
-=======
 foreach (i ${RUNTIME_HEADER_FILES})
   configure_file(runtime/${i} "${CMAKE_BINARY_DIR}/include" COPYONLY)
 endforeach()
->>>>>>> ea3a4991
 
 set(BITWRITER_FILES
   BitWriter_3_2/BitcodeWriter.cpp
@@ -550,11 +529,7 @@
   VaryingAttributes.cpp
   VectorizeLoops.cpp
   WrapCalls.cpp
-<<<<<<< HEAD
-  ${BITWRITER_FILES}
-=======
   WrapExternStages.cpp
->>>>>>> ea3a4991
   "${CMAKE_BINARY_DIR}/include/Halide.h"
   ${HEADER_FILES}
   ${INITIAL_MODULES}
