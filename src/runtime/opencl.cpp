--- conflicted
+++ resolved
@@ -510,20 +510,6 @@
     halide_release_cl_context(user_context);
 }
 
-<<<<<<< HEAD
-static size_t __buf_size(void *user_context, buffer_t* buf) {
-    size_t size = buf->elem_size;
-    for (int i = 0; i < sizeof(buf->stride) / sizeof(buf->stride[0]); i++) {
-        size_t total_dim_size = buf->elem_size * buf->extent[i] * buf->stride[i];
-        if (total_dim_size > size)
-            size = total_dim_size;
-    }
-    halide_assert(user_context, size);
-    return size;
-}
-
-=======
->>>>>>> e72ebd22
 WEAK int halide_dev_malloc(void *user_context, buffer_t* buf) {
     DEBUG_PRINTF( user_context, "CL: halide_dev_malloc (user_context: %p, buf: %p)\n", user_context, buf );
 
