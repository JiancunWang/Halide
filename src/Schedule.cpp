--- conflicted
+++ resolved
@@ -41,13 +41,8 @@
 
 }  // namespace Internal
 
-<<<<<<< HEAD
 LoopLevel::LoopLevel(const std::string &func_name, const std::string &var_name, bool is_rvar, int stage)
     : contents(new Internal::LoopLevelContents(func_name, var_name, is_rvar, stage)) {}
-=======
-LoopLevel::LoopLevel(const std::string &func_name, const std::string &var_name, bool is_rvar)
-    : contents(new Internal::LoopLevelContents(func_name, var_name, is_rvar)) {}
->>>>>>> 241a5934
 
 LoopLevel::LoopLevel(Internal::Function f, VarOrRVar v, int stage) : LoopLevel(f.name(), v.name(), v.is_rvar, stage) {}
 
@@ -132,16 +127,10 @@
 }
 
 bool LoopLevel::operator==(const LoopLevel &other) const {
-<<<<<<< HEAD
     return (defined() == other.defined()) &&
            (contents->func_name == other.contents->func_name) &&
            (contents->stage == other.contents->stage) &&
            (contents->var_name == other.contents->var_name);
-=======
-    return defined() == other.defined() &&
-           contents->func_name == other.contents->func_name &&
-           contents->var_name == other.contents->var_name;
->>>>>>> 241a5934
 }
 
 namespace Internal {
@@ -158,19 +147,8 @@
     mutable RefCount ref_count;
 
     LoopLevel store_level, compute_level;
-<<<<<<< HEAD
-    FuseLoopLevel fuse_level;
-    std::vector<ReductionVariable> rvars;
-    std::vector<Split> splits;
-    std::vector<Dim> dims;
     std::vector<StorageDim> storage_dims;
     std::vector<Bound> bounds;
-    std::vector<FusedPair> fused_pairs;
-    std::vector<PrefetchDirective> prefetches;
-=======
-    std::vector<StorageDim> storage_dims;
-    std::vector<Bound> bounds;
->>>>>>> 241a5934
     std::map<std::string, IntrusivePtr<Internal::FunctionContents>> wrappers;
     bool memoized;
 
@@ -217,15 +195,13 @@
     std::vector<Split> splits;
     std::vector<Dim> dims;
     std::vector<PrefetchDirective> prefetches;
+    FuseLoopLevel fuse_level;
+    std::vector<FusedPair> fused_pairs;
     bool touched;
     bool allow_race_conditions;
 
-<<<<<<< HEAD
-    ScheduleContents() : store_level(LoopLevel::inlined()), compute_level(LoopLevel::inlined()),
-    fuse_level(FuseLoopLevel()), memoized(false), touched(false), allow_race_conditions(false) {};
-=======
-    StageScheduleContents() : touched(false), allow_race_conditions(false) {};
->>>>>>> 241a5934
+    StageScheduleContents() : fuse_level(FuseLoopLevel()), touched(false),
+                              allow_race_conditions(false) {};
 
     // Pass an IRMutator through to all Exprs referenced in the StageScheduleContents
     void mutate(IRMutator *mutator) {
@@ -270,19 +246,8 @@
     FuncSchedule copy;
     copy.contents->store_level = contents->store_level;
     copy.contents->compute_level = contents->compute_level;
-<<<<<<< HEAD
-    copy.contents->fuse_level = contents->fuse_level;
-    copy.contents->rvars = contents->rvars;
-    copy.contents->splits = contents->splits;
-    copy.contents->dims = contents->dims;
     copy.contents->storage_dims = contents->storage_dims;
     copy.contents->bounds = contents->bounds;
-    copy.contents->fused_pairs = contents->fused_pairs;
-    copy.contents->prefetches = contents->prefetches;
-=======
-    copy.contents->storage_dims = contents->storage_dims;
-    copy.contents->bounds = contents->bounds;
->>>>>>> 241a5934
     copy.contents->memoized = contents->memoized;
 
     // Deep-copy wrapper functions. If function has already been deep-copied before,
@@ -395,6 +360,8 @@
     copy.contents->splits = contents->splits;
     copy.contents->dims = contents->dims;
     copy.contents->prefetches = contents->prefetches;
+    copy.contents->fuse_level = contents->fuse_level;
+    copy.contents->fused_pairs = contents->fused_pairs;
     copy.contents->touched = contents->touched;
     copy.contents->allow_race_conditions = contents->allow_race_conditions;
     return copy;
@@ -412,21 +379,8 @@
     return contents->rvars;
 }
 
-<<<<<<< HEAD
-std::vector<FusedPair> &Schedule::fused_pairs() {
-    return contents->fused_pairs;
-}
-
-const std::vector<FusedPair> &Schedule::fused_pairs() const {
-    return contents->fused_pairs;
-}
-
-std::map<std::string, IntrusivePtr<Internal::FunctionContents>> &Schedule::wrappers() {
-    return contents->wrappers;
-=======
 const std::vector<ReductionVariable> &StageSchedule::rvars() const {
     return contents->rvars;
->>>>>>> 241a5934
 }
 
 const std::vector<Split> &StageSchedule::splits() const {
@@ -445,32 +399,31 @@
     return contents->dims;
 }
 
-<<<<<<< HEAD
-FuseLoopLevel &Schedule::fuse_level() {
-    return contents->fuse_level;
-}
-
-const LoopLevel &Schedule::store_level() const {
-    return contents->store_level;
-=======
 std::vector<PrefetchDirective> &StageSchedule::prefetches() {
     return contents->prefetches;
->>>>>>> 241a5934
 }
 
 const std::vector<PrefetchDirective> &StageSchedule::prefetches() const {
     return contents->prefetches;
 }
 
-<<<<<<< HEAD
-const FuseLoopLevel &Schedule::fuse_level() const {
+FuseLoopLevel &StageSchedule::fuse_level() {
     return contents->fuse_level;
 }
 
-bool &Schedule::allow_race_conditions() {
-=======
+const FuseLoopLevel &StageSchedule::fuse_level() const {
+    return contents->fuse_level;
+}
+
+std::vector<FusedPair> &StageSchedule::fused_pairs() {
+    return contents->fused_pairs;
+}
+
+const std::vector<FusedPair> &StageSchedule::fused_pairs() const {
+    return contents->fused_pairs;
+}
+
 bool &StageSchedule::allow_race_conditions() {
->>>>>>> 241a5934
     return contents->allow_race_conditions;
 }
 
