#include "BoundsInference.h"
#include "IRMutator.h"
#include "Scope.h"
#include "Bounds.h"
#include "IROperator.h"
#include "Inline.h"
#include "Simplify.h"
#include "IREquality.h"

#include <algorithm>
#include <iterator>

namespace Halide {
namespace Internal {

using std::string;
using std::vector;
using std::map;
using std::pair;
using std::set;

namespace {

bool var_name_match(string candidate, string var) {
    internal_assert(var.find('.') == string::npos)
        << "var_name_match expects unqualified names for the second argument. "
        << "Name passed: " << var << "\n";
    return (candidate == var) || Internal::ends_with(candidate, "." + var);
}

class DependsOnBoundsInference : public IRVisitor {
    using IRVisitor::visit;

    void visit(const Variable *var) {
        if (ends_with(var->name, ".max") ||
            ends_with(var->name, ".min")) {
            result = true;
        }
    }

    void visit(const Call *op) {
        if (op->name == Call::buffer_get_min ||
            op->name == Call::buffer_get_max) {
            result = true;
        } else {
            IRVisitor::visit(op);
        }
    }

public:
    bool result;
    DependsOnBoundsInference() : result(false) {}
};

bool depends_on_bounds_inference(Expr e) {
    DependsOnBoundsInference d;
    e.accept(&d);
    return d.result;
}


/** Compute the bounds of the value of some variable defined by an
 * inner let stmt or for loop. E.g. for the stmt:
 *
 *
 * for x from 0 to 10:
 *  let y = x + 2;
 *
 * bounds_of_inner_var(y) would return 2 to 12, and
 * bounds_of_inner_var(x) would return 0 to 10.
 */
class BoundsOfInnerVar : public IRVisitor {
public:
    Interval result;
    BoundsOfInnerVar(const string &v) : var(v) {}

private:
    string var;
    Scope<Interval> scope;

    using IRVisitor::visit;

    void visit(const LetStmt *op) {
        Interval in = bounds_of_expr_in_scope(op->value, scope);
        if (op->name == var) {
            result = in;
        } else {
            ScopedBinding<Interval> p(scope, op->name, in);
            op->body.accept(this);
        }
    }

    void visit(const For *op) {
        // At this stage of lowering, loop_min and loop_max
        // conveniently exist in scope.
        Interval in(Variable::make(Int(32), op->name + ".loop_min"),
                    Variable::make(Int(32), op->name + ".loop_max"));

        if (op->name == var) {
            result = in;
        } else {
            ScopedBinding<Interval> p(scope, op->name, in);
            op->body.accept(this);
        }
    }
};

Interval bounds_of_inner_var(string var, Stmt s) {
    BoundsOfInnerVar b(var);
    s.accept(&b);
    return b.result;
}

}

class BoundsInference : public IRMutator2 {
public:
    const vector<Function> &funcs;
    // Each element in the list indicates a group of functions which loops
    // are fused together.
    const vector<vector<Function>> &fused_groups;
    // Contain list of all pairwise fused function stages for each fused group.
    // The fused group is indexed in the same way as 'fused_groups'.
    const vector<set<FusedPair>> &fused_pairs_in_groups;
    const FuncValueBounds &func_bounds;
    set<string> in_pipeline, inner_productions;
    const Target target;

    struct CondValue {
        Expr cond; // Condition on params only (can't depend on loop variable)
        Expr value;

        CondValue(const Expr &c, const Expr &v) : cond(c), value(v) {}
    };

    struct Stage {
        Function func;
        size_t stage; // 0 is the pure definition, 1 is the first update
        string name;
        vector<int> consumers;
        map<pair<string, int>, Box> bounds;
        vector<CondValue> exprs;
        set<ReductionVariable, ReductionVariable::Compare> rvars;
        string stage_prefix;

        // Computed expressions on the left and right-hand sides.
        // Note that a function definition might have different LHS or reduction domain
        // (if it's an update def) or RHS per specialization. All specializations
        // of an init definition should have the same LHS.
        // This also pushes all the reduction domains it encounters into the 'rvars'
        // set for later use.
        vector<vector<CondValue>> compute_exprs_helper(const Definition& def, bool is_update) {
            vector<vector<CondValue>> result(2); // <args, values>

            // Default case (no specialization)
            vector<Expr> predicates = def.split_predicate();
            for (const ReductionVariable &rv : def.schedule().rvars()) {
                rvars.insert(rv);
            }

            vector<vector<Expr>> vecs(2);
            if (is_update) {
                vecs[0] = def.args();
            }
            vecs[1] = def.values();

            for (size_t i = 0; i < result.size(); ++i) {
                for (const Expr &val : vecs[i]) {
                    if (!predicates.empty()) {
                        Expr cond_val = Call::make(val.type(),
                                                   Internal::Call::if_then_else,
                                                   {likely(predicates[0]), val, make_zero(val.type())},
                                                   Internal::Call::PureIntrinsic);
                        for (size_t i = 1; i < predicates.size(); ++i) {
                            cond_val = Call::make(cond_val.type(),
                                                  Internal::Call::if_then_else,
                                                  {likely(predicates[i]), cond_val, make_zero(cond_val.type())},
                                                  Internal::Call::PureIntrinsic);
                        }
                        result[i].push_back(CondValue(const_true(), cond_val));
                    } else {
                        result[i].push_back(CondValue(const_true(), val));
                    }
                }
            }

            const vector<Specialization> &specializations = def.specializations();
            for (size_t i = specializations.size(); i > 0; i--) {
                Expr s_cond = specializations[i-1].condition;
                const Definition &s_def = specializations[i-1].definition;

                // Else case (i.e. specialization condition is false)
                for (auto &vec : result) {
                    for (CondValue &cval : vec) {
                        cval.cond = simplify(!s_cond && cval.cond);
                    }
                }

                // Then case (i.e. specialization condition is true)
                vector<vector<CondValue>> s_result = compute_exprs_helper(s_def, is_update);
                for (auto &vec : s_result) {
                    for (CondValue &cval : vec) {
                        cval.cond = simplify(s_cond && cval.cond);
                    }
                }
                for (size_t i = 0; i < result.size(); i++) {
                    result[i].insert(result[i].end(), s_result[i].begin(), s_result[i].end());
                }
            }

            // Optimization: If the args/values across specializations including
            // the default case, are the same, we can combine those args/values
            // into one arg/value with a const_true() condition for the purpose
            // of bounds inference.
            for (auto &vec : result) {
                if (vec.size() > 1) {
                    bool all_equal = true;
                    Expr val = vec[0].value;
                    for (size_t i = 1; i < vec.size(); ++i) {
                        if (!equal(val, vec[i].value)) {
                            all_equal = false;
                            break;
                        }
                    }
                    if (all_equal) {
                        debug(4) << "compute_exprs: all values (size: " << vec.size() << ") "
                                 << "(" << val << ") are equal, combine them together\n";
                        internal_assert(val.defined());
                        vec.clear();
                        vec.push_back(CondValue(const_true(), val));
                    }
                }
            }
            return result;
        }

        // Computed expressions on the left and right-hand sides. This also
        // pushes all reduction domains it encounters into the 'rvars' set
        // for later use.
        void compute_exprs() {
            // We need to clear 'exprs' and 'rvars' first, in case compute_exprs()
            // is called multiple times.
            exprs.clear();
            rvars.clear();

            bool is_update = (stage != 0);
            vector<vector<CondValue>> result;
            if (!is_update) {
                result = compute_exprs_helper(func.definition(), is_update);
            } else {
                const Definition &def = func.update(stage - 1);
                result = compute_exprs_helper(def, is_update);
            }
            internal_assert(result.size() == 2);
            exprs = result[0];

            if (func.extern_definition_proxy_expr().defined()) {
                exprs.push_back(CondValue(const_true(), func.extern_definition_proxy_expr()));
            }

            exprs.insert(exprs.end(), result[1].begin(), result[1].end());
        }

        // Check if the dimension at index 'dim_idx' is always pure (i.e. equal to 'dim')
        // in the definition (including in its specializations)
        bool is_dim_always_pure(const Definition &def, const string& dim, int dim_idx) {
            const Variable *var = def.args()[dim_idx].as<Variable>();
            if ((!var) || (var->name != dim)) {
                return false;
            }

            for (const Specialization &s : def.specializations()) {
                bool pure = is_dim_always_pure(s.definition, dim, dim_idx);
                if (!pure) {
                    return false;
                }
            }
            return true;
        }

        // Determine if the current producing stage are fused with other
        // stage (i.e. the consumer stage) at dimension 'var'.
        bool is_fused_with_others(const vector<vector<Function>> &fused_groups,
                                  const vector<set<FusedPair>> &fused_pairs_in_groups,
                                  const Function &producing_func, int producing_stage_index,
                                  string consumer_name, int consumer_stage,
                                  string var) {
            // Find the fused group this producing stage belongs to.
            size_t index;
            {
                const auto &iter = std::find_if(fused_groups.begin(), fused_groups.end(),
                    [&producing_func](const vector<Function> &group) {
                        return std::any_of(group.begin(), group.end(),
                                    [&producing_func](const Function &f) {
                                        return (f.name() == producing_func.name());
                                    });
                    });
                internal_assert(iter != fused_groups.end());
                index = iter - fused_groups.begin();
            }

            const vector<Dim> &dims = (producing_stage_index == 0) ?
                producing_func.definition().schedule().dims() :
                producing_func.update(producing_stage_index-1).schedule().dims();

            size_t var_index;
            {
                const auto &iter = std::find_if(dims.begin(), dims.end(),
                    [&var](const Dim &d) { return var_name_match(d.var, var); });
                internal_assert(iter != dims.end());
                var_index = iter - dims.begin();
            }

            // Iterate over the fused pair list to check if the producer stage
            // is fused with the consumer stage at 'var'
            for (const auto &pair : fused_pairs_in_groups[index]) {
                if (((pair.func_1 == consumer_name) && ((int)pair.stage_1 == consumer_stage)) ||
                    ((pair.func_2 == consumer_name) && ((int)pair.stage_2 == consumer_stage))) {
                    const auto &iter = std::find_if(dims.begin(), dims.end(),
                        [&pair](const Dim &d) { return var_name_match(d.var, pair.var_name); });
                    internal_assert(iter != dims.end());
                    size_t idx = iter - dims.begin();
                    if (var_index >= idx) {
                        return true;
                    }
                }
            }
            return false;
        }

        // Wrap a statement in let stmts defining the box
        Stmt define_bounds(Stmt s,
                           Function producing_func,
                           string producing_stage_index,
                           int producing_stage_index_index,
                           string loop_level,
                           const vector<vector<Function>> &fused_groups,
                           const vector<set<FusedPair>> &fused_pairs_in_groups,
                           const set<string> &in_pipeline,
                           const set<string> inner_productions,
                           const Target &target) {

            // Merge all the relevant boxes.
            Box b;

            const vector<string> func_args = func.args();

            size_t last_dot = loop_level.rfind('.');
            string var = loop_level.substr(last_dot + 1);

            for (const pair<pair<string, int>, Box> &i : bounds) {
                string func_name = i.first.first;
                int func_stage_index = i.first.second;
                string stage_name = func_name + ".s" + std::to_string(func_stage_index);
                if (stage_name == producing_stage_index ||
                    inner_productions.count(func_name) ||
                    is_fused_with_others(fused_groups, fused_pairs_in_groups,
                                         producing_func, producing_stage_index_index,
                                         func_name, func_stage_index, var)) {
                    merge_boxes(b, i.second);
                }
            }

            internal_assert(b.empty() || b.size() == func_args.size());

            if (!b.empty()) {
                // Optimization: If a dimension is pure in every update
                // step of a func, then there exists a single bound for
                // that dimension, instead of one bound per stage. Let's
                // figure out what those dimensions are, and just have all
                // stages but the last use the bounds for the last stage.
                vector<bool> always_pure_dims(func_args.size(), true);
                for (const Definition &def : func.updates()) {
                    for (size_t j = 0; j < always_pure_dims.size(); j++) {
                        bool pure = is_dim_always_pure(def, func_args[j], j);
                        if (!pure) {
                            always_pure_dims[j] = false;
                        }
                    }
                }

                if (stage < func.updates().size()) {
                    size_t stages = func.updates().size();
                    string last_stage = func.name() + ".s" + std::to_string(stages) + ".";
                    for (size_t i = 0; i < always_pure_dims.size(); i++) {
                        if (always_pure_dims[i]) {
                            const string &dim = func_args[i];
                            Expr min = Variable::make(Int(32), last_stage + dim + ".min");
                            Expr max = Variable::make(Int(32), last_stage + dim + ".max");
                            b[i] = Interval(min, max);
                        }
                    }
                }
            }

            if (func.has_extern_definition() &&
                !func.extern_definition_proxy_expr().defined()) {
                // After we define our bounds required, we need to
                // figure out what we're actually going to compute,
                // and what inputs we need. To do this we:

                // 1) Grab a handle on the bounds query results from one level up

                // 2) Run the bounds query to let it round up the output size.

                // 3) Shift the requested output box back inside of the
                // bounds query result from one loop level up (in case
                // it was rounded up)

                // 4) then run the bounds query again to get the input
                // sizes.

                // Because we're wrapping a stmt, this happens in reverse order.

                // 4)
                s = do_bounds_query(s, in_pipeline, target);

                if (!in_pipeline.empty()) {
                    // 3)
                    string outer_query_name = func.name() + ".outer_bounds_query";
                    Expr outer_query = Variable::make(type_of<struct halide_buffer_t *>(), outer_query_name);
                    string inner_query_name = func.name() + ".o0.bounds_query";
                    Expr inner_query = Variable::make(type_of<struct halide_buffer_t *>(), inner_query_name);
                    for (int i = 0; i < func.dimensions(); i++) {
                        Expr outer_min = Call::make(Int(32), Call::buffer_get_min,
                                                    {outer_query, i}, Call::Extern);
                        Expr outer_max = Call::make(Int(32), Call::buffer_get_max,
                                                    {outer_query, i}, Call::Extern);

                        Expr inner_min = Call::make(Int(32), Call::buffer_get_min,
                                                    {inner_query, i}, Call::Extern);
                        Expr inner_max = Call::make(Int(32), Call::buffer_get_max,
                                                    {inner_query, i}, Call::Extern);

                        // Push 'inner' inside of 'outer'
                        Expr shift = Min::make(0, outer_max - inner_max);
                        Expr new_min = inner_min + shift;
                        Expr new_max = inner_max + shift;

                        // Modify the region to be computed accordingly
                        s = LetStmt::make(func.name() + ".s0." + func_args[i] + ".max", new_max, s);
                        s = LetStmt::make(func.name() + ".s0." + func_args[i] + ".min", new_min, s);
                    }

                    // 2)
                    s = do_bounds_query(s, in_pipeline, target);

                    // 1)
                    s = LetStmt::make(func.name() + ".outer_bounds_query",
                                      Variable::make(type_of<struct halide_buffer_t *>(), func.name() + ".o0.bounds_query"), s);
                } else {
                    // If we're at the outermost loop, there is no
                    // bounds query result from one level up, but we
                    // still need to modify the region to be computed
                    // based on the bounds query result and then do
                    // another bounds query to ask for the required
                    // input size given that.

                    // 2)
                    string inner_query_name = func.name() + ".o0.bounds_query";
                    Expr inner_query = Variable::make(type_of<struct halide_buffer_t *>(), inner_query_name);
                    for (int i = 0; i < func.dimensions(); i++) {
                        Expr new_min = Call::make(Int(32), Call::buffer_get_min,
                                                  {inner_query, i}, Call::Extern);
                        Expr new_max = Call::make(Int(32), Call::buffer_get_max,
                                                  {inner_query, i}, Call::Extern);

                        s = LetStmt::make(func.name() + ".s0." + func_args[i] + ".max", new_max, s);
                        s = LetStmt::make(func.name() + ".s0." + func_args[i] + ".min", new_min, s);
                    }

                    s = do_bounds_query(s, in_pipeline, target);

                }

            }

            if (in_pipeline.count(name) == 0) {
                // Inject any explicit bounds
                string prefix = name + ".s" + std::to_string(stage) + ".";

                LoopLevel compute_at = func.schedule().compute_level();
                LoopLevel store_at = func.schedule().store_level();

                for (size_t i = 0; i < func.schedule().bounds().size(); i++) {
                    Bound bound = func.schedule().bounds()[i];
                    string min_var = prefix + bound.var + ".min";
                    string max_var = prefix + bound.var + ".max";
                    Expr min_required = Variable::make(Int(32), min_var);
                    Expr max_required = Variable::make(Int(32), max_var);

                    if (bound.extent.defined()) {
                        // If the Func is compute_at some inner loop, and
                        // only extent is bounded, then the min could
                        // actually move around, which makes the extent
                        // bound not actually useful for determining the
                        // max required from the point of view of
                        // producers.
                        if (bound.min.defined() ||
                            compute_at.is_root() ||
                            (compute_at.match(loop_level) &&
                             store_at.match(loop_level))) {
                            if (!bound.min.defined()) {
                                bound.min = min_required;
                            }
                            s = LetStmt::make(min_var, bound.min, s);
                            s = LetStmt::make(max_var, bound.min + bound.extent - 1, s);
                        }

                        // Save the unbounded values to use in bounds-checking assertions
                        s = LetStmt::make(min_var + "_unbounded", min_required, s);
                        s = LetStmt::make(max_var + "_unbounded", max_required, s);
                    }

                    if (bound.modulus.defined()) {
                        min_required -= bound.remainder;
                        min_required = (min_required / bound.modulus) * bound.modulus;
                        min_required += bound.remainder;
                        Expr max_plus_one = max_required + 1;
                        max_plus_one -= bound.remainder;
                        max_plus_one = ((max_plus_one + bound.modulus - 1) / bound.modulus) * bound.modulus;
                        max_plus_one += bound.remainder;
                        max_required = max_plus_one - 1;
                        s = LetStmt::make(min_var, min_required, s);
                        s = LetStmt::make(max_var, max_required, s);
                    }
                }
            }

            for (size_t d = 0; d < b.size(); d++) {
                string arg = name + ".s" + std::to_string(stage) + "." + func_args[d];

                if (b[d].is_single_point()) {
                    s = LetStmt::make(arg + ".min", Variable::make(Int(32), arg + ".max"), s);
                } else {
                    s = LetStmt::make(arg + ".min", b[d].min, s);
                }
                s = LetStmt::make(arg + ".max", b[d].max, s);
            }

            if (stage > 0) {
                for (const ReductionVariable &rvar : rvars) {
                    string arg = name + ".s" + std::to_string(stage) + "." + rvar.var;
                    s = LetStmt::make(arg + ".min", rvar.min, s);
                    s = LetStmt::make(arg + ".max", rvar.extent + rvar.min - 1, s);
                }
            }

            return s;
        }

        Stmt do_bounds_query(Stmt s, const set<string> &in_pipeline, const Target &target) {

            const string &extern_name = func.extern_function_name();
            const vector<ExternFuncArgument> &args = func.extern_arguments();

            vector<Expr> bounds_inference_args;

            vector<pair<string, Expr>> lets;

            // Iterate through all of the input args to the extern
            // function building a suitable argument list for the
            // extern function call.  We need a query buffer_t per
            // producer and a query buffer_t for the output

            Expr null_handle = make_zero(Handle());

            vector<Expr> buffers_to_annotate;
            for (size_t j = 0; j < args.size(); j++) {
                if (args[j].is_expr()) {
                    bounds_inference_args.push_back(args[j].expr);
                } else if (args[j].is_func()) {
                    Function input(args[j].func);
                    for (int k = 0; k < input.outputs(); k++) {
                        string name = input.name() + ".o" + std::to_string(k) + ".bounds_query." + func.name();

                        BufferBuilder builder;
                        builder.type = input.output_types()[k];
                        builder.dimensions = input.dimensions();
                        Expr buf = builder.build();

                        lets.push_back({ name, buf });
                        bounds_inference_args.push_back(Variable::make(type_of<struct halide_buffer_t *>(), name));
                        buffers_to_annotate.push_back(bounds_inference_args.back());
                    }
                } else if (args[j].is_image_param() || args[j].is_buffer()) {
                    Parameter p = args[j].image_param;
                    Buffer<> b = args[j].buffer;
                    string name = args[j].is_image_param() ? p.name() : b.name();
                    int dims = args[j].is_image_param() ? p.dimensions() : b.dimensions();

                    Expr in_buf = Variable::make(type_of<struct halide_buffer_t *>(), name + ".buffer");

                    // Copy the input buffer into a query buffer to mutate.
                    string query_name = name + ".bounds_query." + func.name();

                    Expr alloca_size = Call::make(Int(32), Call::size_of_halide_buffer_t, {}, Call::Intrinsic);
                    Expr query_buf = Call::make(type_of<struct halide_buffer_t *>(), Call::alloca,
                                                {alloca_size}, Call::Intrinsic);
                    Expr query_shape = Call::make(type_of<struct halide_dimension_t *>(), Call::alloca,
                                                  {(int)(sizeof(halide_dimension_t) * dims)}, Call::Intrinsic);
                    query_buf = Call::make(type_of<struct halide_buffer_t *>(), Call::buffer_init_from_buffer,
                                           {query_buf, query_shape, in_buf}, Call::Extern);

                    lets.push_back({ query_name, query_buf });
                    Expr buf = Variable::make(type_of<struct halide_buffer_t *>(), query_name, b, p, ReductionDomain());
                    bounds_inference_args.push_back(buf);
                    // Although we expect ImageParams to be properly initialized and sanitized by the caller,
                    // we create a copy with copy_memory (not msan-aware), so we need to annotate it as initialized.
                    buffers_to_annotate.push_back(bounds_inference_args.back());
                } else {
                    internal_error << "Bad ExternFuncArgument type";
                }
            }

            // Make the buffer_ts representing the output. They all
            // use the same size, but have differing types.
            for (int j = 0; j < func.outputs(); j++) {
                BufferBuilder builder;
                builder.type = func.output_types()[j];
                builder.dimensions = func.dimensions();
                for (const string arg : func.args()) {
                    string prefix = func.name() + ".s" + std::to_string(stage) + "." + arg;
                    Expr min = Variable::make(Int(32), prefix + ".min");
                    Expr max = Variable::make(Int(32), prefix + ".max");
                    builder.mins.push_back(min);
                    builder.extents.push_back(max + 1 - min);
                    builder.strides.push_back(0);
                }
                Expr output_buffer_t = builder.build();

                string buf_name = func.name() + ".o" + std::to_string(j) + ".bounds_query";
                bounds_inference_args.push_back(Variable::make(type_of<struct halide_buffer_t *>(), buf_name));
                // Since this is a temporary, internal-only buffer used for bounds inference,
                // we need to mark it
                buffers_to_annotate.push_back(bounds_inference_args.back());
                lets.push_back({ buf_name, output_buffer_t });
            }

            Stmt annotate;
            if (target.has_feature(Target::MSAN)) {
                // Mark the buffers as initialized before calling out.
                for (const auto &buffer: buffers_to_annotate) {
                    // Return type is really 'void', but no way to represent that in our IR.
                    // Precedent (from halide_print, etc) is to use Int(32) and ignore the result.
                    Expr sizeof_buffer_t =
                        cast<uint64_t>(Call::make(Int(32), Call::size_of_halide_buffer_t, {}, Call::Intrinsic));
                    Stmt mark_buffer =
                        Evaluate::make(Call::make(Int(32), "halide_msan_annotate_memory_is_initialized",
                                                  {buffer, sizeof_buffer_t}, Call::Extern));
                    if (annotate.defined()) {
                        annotate = Block::make(annotate, mark_buffer);
                    } else {
                        annotate = mark_buffer;
                    }
                }
            }

            // Make the extern call
            Expr e = func.make_call_to_extern_definition(bounds_inference_args, target);

            // Check if it succeeded
            string result_name = unique_name('t');
            Expr result = Variable::make(Int(32), result_name);
            Expr error = Call::make(Int(32), "halide_error_bounds_inference_call_failed",
                                    {extern_name, result}, Call::Extern);
            Stmt check = AssertStmt::make(EQ::make(result, 0), error);

            check = LetStmt::make(result_name, e, check);

            if (annotate.defined()) {
                check = Block::make(annotate, check);
            }

            // Now inner code is free to extract the fields from the buffer_t
            s = Block::make(check, s);

            // Wrap in let stmts defining the args
            for (size_t i = 0; i < lets.size(); i++) {
                s = LetStmt::make(lets[i].first, lets[i].second, s);
            }

            return s;
        }

        // A scope giving the bounds for variables used by this stage.
        // We need to take into account specializations which may refer to
        // different reduction variables as well.
        void populate_scope(Scope<Interval> &result) {
            for (const string farg : func.args()) {
                string arg = name + ".s" + std::to_string(stage) + "." + farg;
                result.push(farg,
                            Interval(Variable::make(Int(32), arg + ".min"),
                                     Variable::make(Int(32), arg + ".max")));
            }
            if (stage > 0) {
                for (const ReductionVariable &rv : rvars) {
                    string arg = name + ".s" + std::to_string(stage) + "." + rv.var;
                    result.push(rv.var, Interval(Variable::make(Int(32), arg + ".min"),
                                                   Variable::make(Int(32), arg + ".max")));
                }
            }

            /*for (size_t i = 0; i < func.definition().schedule().bounds().size(); i++) {
                const Bound &b = func.definition().schedule().bounds()[i];
                result.push(b.var, Interval(b.min, (b.min + b.extent) - 1));
            }*/

        }

    };
    vector<Stage> stages;

    BoundsInference(const vector<Function> &f,
                    const vector<vector<Function>> &fg,
                    const vector<set<FusedPair>> &fp,
                    const vector<Function> &outputs,
                    const FuncValueBounds &fb,
                    const Target &target) :
        funcs(f), fused_groups(fg), fused_pairs_in_groups(fp), func_bounds(fb), target(target) {
        internal_assert(!f.empty());

        // Compute the intrinsic relationships between the stages of
        // the functions.

        // Figure out which functions will be inlined away
        vector<bool> inlined(f.size());
        for (size_t i = 0; i < inlined.size(); i++) {
            if (i < f.size() - 1 &&
                f[i].schedule().compute_level().is_inline() &&
                f[i].can_be_inlined()) {
                inlined[i] = true;
            } else {
                inlined[i] = false;
            }
        }

        // First lay out all the stages in their realization order.
        // The functions are already in topologically sorted order, so
        // this is straight-forward.
        for (size_t i = 0; i < f.size(); i++) {

            if (inlined[i]) continue;

            Stage s;
            s.func = f[i];
            s.stage = 0;
            s.name = s.func.name();
            s.compute_exprs();
            s.stage_prefix = s.name + ".s0.";
            stages.push_back(s);

            for (size_t j = 0; j < f[i].updates().size(); j++) {
                s.stage = (int)(j+1);
                s.stage_prefix = s.name + ".s" + std::to_string(s.stage) + ".";
                s.compute_exprs();
                stages.push_back(s);
            }

        }

        // Do any pure inlining (TODO: This is currently slow)
        for (size_t i = f.size(); i > 0; i--) {
            Function func = f[i-1];
            if (inlined[i-1]) {
                for (size_t j = 0; j < stages.size(); j++) {
                    Stage &s = stages[j];
                    for (size_t k = 0; k < s.exprs.size(); k++) {
                        CondValue &cond_val = s.exprs[k];
                        internal_assert(cond_val.value.defined());
                        cond_val.value = inline_function(cond_val.value, func);
                    }
                }
            }
        }

        // Remove the inlined stages
        vector<Stage> new_stages;
        for (size_t i = 0; i < stages.size(); i++) {
            if (!stages[i].func.schedule().compute_level().is_inline() ||
                !stages[i].func.can_be_inlined()) {
                new_stages.push_back(stages[i]);
            }
        }
        new_stages.swap(stages);

        // Dump the stages post-inlining for debugging
        /*
        debug(0) << "Bounds inference stages after inlining: \n";
        for (size_t i = 0; i < stages.size(); i++) {
            debug(0) << " " << i << ") " << stages[i].name << "\n";
        }
        */

        // Then compute relationships between them.
        for (size_t i = 0; i < stages.size(); i++) {

            Stage &consumer = stages[i];

            // Set up symbols representing the bounds over which this
            // stage will be computed.
            Scope<Interval> scope;
            consumer.populate_scope(scope);

            // Compute all the boxes of the producers this consumer
            // uses.
            map<string, Box> boxes;
            if (consumer.func.has_extern_definition() &&
                !consumer.func.extern_definition_proxy_expr().defined()) {

                const vector<ExternFuncArgument> &args = consumer.func.extern_arguments();
                // Stage::define_bounds is going to compute a query
                // buffer_t per producer for bounds inference to
                // use. We just need to extract those values.
                for (size_t j = 0; j < args.size(); j++) {
                    if (args[j].is_func()) {
                        Function f(args[j].func);
                        string stage_name = f.name() + ".s" + std::to_string(f.updates().size());
                        Box b(f.dimensions());
                        for (int d = 0; d < f.dimensions(); d++) {
                            string buf_name = f.name() + ".o0.bounds_query." + consumer.name;
                            Expr buf = Variable::make(type_of<struct halide_buffer_t *>(), buf_name);
                            Expr min = Call::make(Int(32), Call::buffer_get_min,
                                                  {buf, d}, Call::Extern);
                            Expr max = Call::make(Int(32), Call::buffer_get_max,
                                                  {buf, d}, Call::Extern);
                            b[d] = Interval(min, max);
                        }
                        merge_boxes(boxes[f.name()], b);
                    }
                }
            } else {
                for (const auto &cval : consumer.exprs) {
                    map<string, Box> new_boxes;
                    new_boxes = boxes_required(cval.value, scope, func_bounds);
                    for (auto &i : new_boxes) {
                        // Add the condition on which this value is evaluated to the box before merging
                        Box &box = i.second;
                        box.used = cval.cond;
                        merge_boxes(boxes[i.first], box);
                    }
                }
            }

            // Expand the bounds required of all the producers found.
            for (size_t j = 0; j < i; j++) {
                Stage &producer = stages[j];
                // A consumer depends on *all* stages of a producer, not just the last one.
                const Box &b = boxes[producer.func.name()];

                if (!b.empty()) {
                    // Check for unboundedness
                    for (size_t k = 0; k < b.size(); k++) {
                        if (!b[k].is_bounded()) {
                            std::ostringstream err;
                            if (consumer.stage == 0) {
                                err << "The pure definition ";
                            } else {
                                err << "Update definition number " << (consumer.stage-1);
                            }
                            err << " of Function " << consumer.name
                                << " calls function " << producer.name
                                << " in an unbounded way in dimension " << k << "\n";
                            user_error << err.str();
                        }
                    }

                    // Dump out the region required of each stage for debugging.

                    /*
                    debug(0) << "Box required of " << producer.name
                             << " by " << consumer.name
                             << " stage " << consumer.stage << ":\n";
                    for (size_t k = 0; k < b.size(); k++) {
                        debug(0) << "  " << b[k].min << " ... " << b[k].max << "\n";
                    }
                    debug(0) << "\n";
                    */


                    producer.bounds[{ consumer.name, consumer.stage }] = b;
                    producer.consumers.push_back((int)i);
                }
            }
        }

        // The region required of the each output is expanded to include the size of the output buffer.
        for (Function output : outputs) {
            Box output_box;
            string buffer_name = output.name();
            if (output.outputs() > 1) {
                // Use the output size of the first output buffer
                buffer_name += ".0";
            }
            for (int d = 0; d < output.dimensions(); d++) {
                Parameter buf = output.output_buffers()[0];
                Expr min = Variable::make(Int(32), buffer_name + ".min." + std::to_string(d), buf);
                Expr extent = Variable::make(Int(32), buffer_name + ".extent." + std::to_string(d), buf);

                // Respect any output min and extent constraints
                Expr min_constraint = buf.min_constraint(d);
                Expr extent_constraint = buf.extent_constraint(d);

                if (min_constraint.defined()) {
                    min = min_constraint;
                }
                if (extent_constraint.defined()) {
                    extent = extent_constraint;
                }

                output_box.push_back(Interval(min, (min + extent) - 1));
            }
            for (size_t i = 0; i < stages.size(); i++) {
                Stage &s = stages[i];
                if (!s.func.same_as(output)) continue;
                s.bounds[{ s.name, s.stage }] = output_box;
            }
        }
    }

    using IRMutator2::visit;

    Stmt visit(const For *op) override {
        set<string> old_inner_productions;
        inner_productions.swap(old_inner_productions);

        Stmt body = op->body;

        // Walk inside of any let statements that don't depend on
        // bounds inference results so that we don't needlessly
        // complicate our bounds expressions.
        vector<pair<string, Expr>> lets;
        while (const LetStmt *let = body.as<LetStmt>()) {
            if (depends_on_bounds_inference(let->value)) {
                break;
            }

            body = let->body;
            lets.push_back({ let->name, let->value });
        }

        // If there are no pipelines at this loop level, we can skip most of the work.
        bool no_pipelines = body.as<For>() != nullptr;

        // Figure out which stage of which function we're producing
        int producing = -1;
        Function f;
        int stage_index = -1;
        string stage_name;
        for (size_t i = 0; i < stages.size(); i++) {
            if (starts_with(op->name, stages[i].stage_prefix)) {
                producing = i;
                f = stages[i].func;
                stage_index = (int)stages[i].stage;
                stage_name = stages[i].name + ".s" + std::to_string(stages[i].stage);
                break;
            }
        }

        // Figure out how much of it we're producing
        Box box;
        if (!no_pipelines && producing >= 0) {
            Scope<Interval> empty_scope;
            box = box_provided(body, stages[producing].name, empty_scope, func_bounds);
            internal_assert((int)box.size() == f.dimensions());
        }

        // Recurse.
        body = mutate(body);

        if (!no_pipelines) {
            // We only care about the bounds of a func if:
            // A) We're not already in a pipeline over that func AND
            // B.1) There's a production of this func somewhere inside this loop OR
            // B.2) We're downstream (a consumer) of a func for which we care about the bounds.
            vector<bool> bounds_needed(stages.size(), false);
            for (size_t i = 0; i < stages.size(); i++) {
                if (inner_productions.count(stages[i].name)) {
                    bounds_needed[i] = true;
                }

                if (in_pipeline.count(stages[i].name)) {
                    bounds_needed[i] = false;
                }

                if (bounds_needed[i]) {
                    for (size_t j = 0; j < stages[i].consumers.size(); j++) {
                        bounds_needed[stages[i].consumers[j]] = true;
                    }
                    body = stages[i].define_bounds(
                        body, f, stage_name, stage_index, op->name, fused_groups,
                        fused_pairs_in_groups, in_pipeline, inner_productions, target);
                }
            }

            // Finally, define the production bounds for the thing
            // we're producing.
            if (producing >= 0 && !inner_productions.empty()) {
                const vector<string> f_args = f.args();
                for (size_t i = 0; i < box.size(); i++) {
                    internal_assert(box[i].is_bounded());
                    string var = stage_name + "." + f_args[i];

                    if (box[i].is_single_point()){
                        body = LetStmt::make(var + ".max", Variable::make(Int(32), var + ".min"), body);
                    } else {
                        body = LetStmt::make(var + ".max", box[i].max, body);
                    }

                    body = LetStmt::make(var + ".min", box[i].min, body);

                    // The following is also valid, but seems to not simplify as well
                    /*
                      string var = stage_name + "." + f_args[i];
                      Interval in = bounds_of_inner_var(var, body);
                      if (!in.min.defined() || !in.max.defined()) continue;
                      if (in.max.same_as(in.min)) {
                          body = LetStmt::make(var + ".max", Variable::make(Int(32), var + ".min"), body);
                      } else {
                          body = LetStmt::make(var + ".max", in.max, body);
                      }
                      body = LetStmt::make(var + ".min", in.min, body);
                    */
                }
            }

            // And the current bounds on its reduction variables.
            if (producing >= 0 && stages[producing].stage > 0) {
                const Stage &s = stages[producing];
                for (const ReductionVariable &rv : s.rvars) {
                    string var = s.stage_prefix + rv.var;
                    Interval in = bounds_of_inner_var(var, body);
                    if (in.is_bounded()) {
                        body = LetStmt::make(var + ".min", in.min, body);
                        body = LetStmt::make(var + ".max", in.max, body);
                    } else {
                        // If it's not found, we're already in the
                        // scope of the injected let. The let was
                        // probably lifted to an outer level.
                        Expr val = Variable::make(Int(32), var);
                        body = LetStmt::make(var + ".min", val, body);
                        body = LetStmt::make(var + ".max", val, body);
                    }
                }
            }
        }

        inner_productions.insert(old_inner_productions.begin(),
                                 old_inner_productions.end());

        // Rewrap the let statements
        for (size_t i = lets.size(); i > 0; i--) {
            body = LetStmt::make(lets[i-1].first, lets[i-1].second, body);
        }

<<<<<<< HEAD
        stmt = For::make(op->name, op->min, op->extent, op->for_type, op->device_api, body);
=======
        in_stages.pop(stage_name);

        return For::make(op->name, op->min, op->extent, op->for_type, op->device_api, body);
>>>>>>> c35824b4
    }

    Stmt visit(const ProducerConsumer *p) override {
        in_pipeline.insert(p->name);
        Stmt stmt = IRMutator2::visit(p);
        in_pipeline.erase(p->name);
        inner_productions.insert(p->name);
        return stmt;
    }

};



Stmt bounds_inference(Stmt s,
                      const vector<Function> &outputs,
                      const vector<string> &order,
                      const vector<vector<string>> &fused_groups,
                      const map<string, Function> &env,
                      const FuncValueBounds &func_bounds,
                      const Target &target) {

    vector<Function> funcs(order.size());
    for (size_t i = 0; i < order.size(); i++) {
        funcs[i] = env.find(order[i])->second;
    }

    // Each element in 'fused_func_groups' indicates a group of functions
    // which loops should be fused together.
    vector<vector<Function>> fused_func_groups;
    for (const vector<string> &group : fused_groups) {
        vector<Function> fs;
        for (const string &fname : group) {
            fs.push_back(env.find(fname)->second);
        }
        fused_func_groups.push_back(fs);
    }

    // For each fused group, collect the pairwise fused function stages.
    vector<set<FusedPair>> fused_pairs_in_groups;
    for (const vector<string> &group : fused_groups) {
        set<FusedPair> pairs;
        for (const string &fname : group) {
            Function f = env.find(fname)->second;

            std::copy(f.definition().schedule().fused_pairs().begin(),
                      f.definition().schedule().fused_pairs().end(),
                      std::inserter(pairs, pairs.end()));

            for (size_t i = 0; i < f.updates().size(); ++i) {
                std::copy(f.updates()[i].schedule().fused_pairs().begin(),
                          f.updates()[i].schedule().fused_pairs().end(),
                          std::inserter(pairs, pairs.end()));
            }
        }
        fused_pairs_in_groups.push_back(pairs);
    }

    // Add an outermost bounds inference marker
    s = For::make("<outermost>", 0, 1, ForType::Serial, DeviceAPI::None, s);
    s = BoundsInference(funcs, fused_func_groups, fused_pairs_in_groups,
                        outputs, func_bounds, target).mutate(s);
    return s.as<For>()->body;
}

}
}<|MERGE_RESOLUTION|>--- conflicted
+++ resolved
@@ -1053,13 +1053,7 @@
             body = LetStmt::make(lets[i-1].first, lets[i-1].second, body);
         }
 
-<<<<<<< HEAD
-        stmt = For::make(op->name, op->min, op->extent, op->for_type, op->device_api, body);
-=======
-        in_stages.pop(stage_name);
-
         return For::make(op->name, op->min, op->extent, op->for_type, op->device_api, body);
->>>>>>> c35824b4
     }
 
     Stmt visit(const ProducerConsumer *p) override {
