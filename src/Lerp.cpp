#include <cmath>
#include <algorithm>

#include "Lerp.h"
#include "IROperator.h"
#include "Simplify.h"

namespace Halide {
namespace Internal {

Expr lower_lerp(Expr zero_val, Expr one_val, Expr weight) {

    Expr result;

    internal_assert(zero_val.type() == one_val.type());
    internal_assert(weight.type().is_uint() || weight.type().is_float());

    Type result_type = zero_val.type();

    Expr bias_value = make_zero(result_type);
    Type computation_type = result_type;

    if (zero_val.type().is_int()) {
        computation_type = UInt(zero_val.type().bits(), zero_val.type().lanes());
        bias_value = result_type.min();
    }

    // For signed integer types, just convert everything to unsigned
    // and then back at the end to ensure proper rounding, etc.
    // There is likely a better way to handle this.
    if (result_type != computation_type) {
        zero_val = Cast::make(computation_type, zero_val - bias_value);
        one_val =  Cast::make(computation_type, one_val  - bias_value);
    }

    if (result_type.is_bool()) {
        Expr half_weight;
        if (weight.type().is_float())
            half_weight = 0.5f;
        else {
            half_weight = weight.type().max() / 2;
        }

        result = select(weight > half_weight, one_val, zero_val);
    } else {
        Expr typed_weight;
        Expr inverse_typed_weight;

        if (weight.type().is_float()) {
            typed_weight = weight;
            if (computation_type.is_uint()) {
                // TODO: Verify this reduces to efficient code or
                // figure out a better way to express a multiply
                // of unsigned 2^32-1 by a double promoted weight
                if (computation_type.bits() == 32) {
                    typed_weight =
                        Cast::make(computation_type,
                                   cast<double>(Expr(65535.0f)) * cast<double>(Expr(65537.0f)) *
                                   Cast::make(Float(64, typed_weight.type().lanes()), typed_weight));
                } else {
                    typed_weight =
                        Cast::make(computation_type,
                                   computation_type.max() * typed_weight);
                }
                inverse_typed_weight = computation_type.max() - typed_weight;
            } else {
                inverse_typed_weight = 1.0f - typed_weight;
            }

        } else {
            if (computation_type.is_float()) {
<<<<<<< HEAD
                int weight_bits = weight.type().bits;
                if (weight_bits == 32 || computation_type.bits == 64) {
=======
                int weight_bits = weight.type().bits();
                if (weight_bits == 32) {
>>>>>>> b11e4da0
                    // Should use ldexp, but can't make Expr from result
                    // that is double
                    typed_weight =
                        Cast::make(computation_type,
                                   cast<double>(weight) / (pow(cast<double>(2), weight_bits) - 1));
                } else {
                    typed_weight =
                        Cast::make(computation_type,
                                   weight / ((float)ldexp(1.0f, weight_bits) - 1));
                }
                inverse_typed_weight = 1.0f - typed_weight;
            } else {
                // This code rescales integer weights to the right number of bits.
                // It takes advantage of (2^n - 1) == (2^(n/2) - 1)(2^(n/2) + 1)
                // e.g. 65535 = 255 * 257. (Ditto for the 32-bit equivalent.)
                // To recale a weight of m bits to be n bits, we need to do:
                //     scaled_weight = (weight / (2^m - 1)) * (2^n - 1)
                // which power of two values for m and n, results in a series like
                // so:
                //     (2^(m/2) + 1) * (2^(m/4) + 1) ... (2^(n*2) + 1)
                // The loop below computes a scaling constant and either multiples
                // or divides by the constant and relies on lowering and llvm to
                // generate efficient code for the operation.
                int bit_size_difference = weight.type().bits() - computation_type.bits();
                if (bit_size_difference == 0) {
                    typed_weight = weight;
                } else {
                    typed_weight = Cast::make(computation_type, weight);

                    int bits_left = ::abs(bit_size_difference);
                    int shift_amount = std::min(computation_type.bits(), weight.type().bits());
                    uint64_t scaling_factor = 1;
                    while (bits_left != 0) {
                        internal_assert(bits_left > 0);
                        scaling_factor = scaling_factor + (scaling_factor << shift_amount);
                        bits_left -= shift_amount;
                        shift_amount *= 2;
                    }
                    if (bit_size_difference < 0) {
                        typed_weight =
                            Cast::make(computation_type, weight) *
                            cast(computation_type, (int32_t)scaling_factor);
                    } else {
                        typed_weight =
                            Cast::make(computation_type,
                                       weight / cast(weight.type(), (int32_t)scaling_factor));
                    }
                }
                inverse_typed_weight =
                    Cast::make(computation_type,
                               computation_type.max() - typed_weight);
            }
        }

        if (computation_type.is_float()) {
            result = zero_val * inverse_typed_weight +
                one_val * typed_weight;
        } else {
            int32_t bits = computation_type.bits();
            switch (bits) {
            case 1:
                result = select(typed_weight, one_val, zero_val);
                break;
            case 8:
            case 16:
            case 32: {
                Expr zero_expand = Cast::make(UInt(2 * bits, computation_type.lanes()),
                                              zero_val);
                Expr  one_expand = Cast::make(UInt(2 * bits, one_val.type().lanes()),
                                              one_val);

                Expr rounding = Cast::make(UInt(2 * bits), 1) << Cast::make(UInt(2 * bits), (bits - 1));
                Expr divisor  = Cast::make(UInt(2 * bits), 1) << Cast::make(UInt(2 * bits), bits);

                Expr prod_sum = zero_expand * inverse_typed_weight +
                    one_expand * typed_weight + rounding;
                Expr divided = ((prod_sum / divisor) + prod_sum) / divisor;

                result = Cast::make(UInt(bits, computation_type.lanes()), divided);
                break;
            }
            case 64:
                // TODO: 64-bit lerp is not supported as current approach
                // requires double-width multiply.
                // There is an informative error message in IROperator.h.
                internal_error << "Can't do a 64-bit lerp.\n";
                break;
            default:
                break;
            }
        }

        if (!is_zero(bias_value)) {
            result = Cast::make(result_type, result) + bias_value;
        }
    }

    return simplify(result);
}

}
}<|MERGE_RESOLUTION|>--- conflicted
+++ resolved
@@ -69,13 +69,8 @@
 
         } else {
             if (computation_type.is_float()) {
-<<<<<<< HEAD
-                int weight_bits = weight.type().bits;
-                if (weight_bits == 32 || computation_type.bits == 64) {
-=======
                 int weight_bits = weight.type().bits();
-                if (weight_bits == 32) {
->>>>>>> b11e4da0
+                if (weight_bits == 32 || computation_type.bits() == 64) {
                     // Should use ldexp, but can't make Expr from result
                     // that is double
                     typed_weight =
