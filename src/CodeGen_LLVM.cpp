--- conflicted
+++ resolved
@@ -462,6 +462,9 @@
     return finalize_module();
 }
 
+// Make a wrapper to call the function with an array of pointer
+// args. This is easier for the JIT to call than a function with an
+// unknown (at compile time) argument list.
 llvm::Function *CodeGen_LLVM::add_argv_wrapper(llvm::Function *fn, const std::string &name,
                                                ARGVWrapperReturnResultKind result_kind) {
     llvm::Type *buffer_t_type = module->getTypeByName("struct.buffer_t");
@@ -471,26 +474,11 @@
 
     llvm::Type *result_type = (result_kind == IntFunctionResult) ? i32 : void_type;
 
-<<<<<<< HEAD
-    llvm::FunctionType *func_t = llvm::FunctionType::get(result_type, vec<llvm::Type *>(i8->getPointerTo()->getPointerTo()), false);
+    llvm::Type *args_t[] = {i8->getPointerTo()->getPointerTo()};
+    llvm::FunctionType *func_t = llvm::FunctionType::get(result_type, args_t, false);
     llvm::Function *wrapper = llvm::Function::Create(func_t, llvm::GlobalValue::ExternalLinkage, name, module);
     llvm::BasicBlock *block = llvm::BasicBlock::Create(module->getContext(), "entry", wrapper);
     llvm::IRBuilder<> builder(module->getContext());
-=======
-// Make a wrapper to call the function with an array of pointer
-// args. This is easier for the JIT to call than a function with an
-// unknown (at compile time) argument list.
-llvm::Function *add_argv_wrapper(llvm::Module *m, llvm::Function *fn, const std::string &name) {
-    llvm::Type *buffer_t_type = m->getTypeByName("struct.buffer_t");
-    llvm::Type *i8 = llvm::Type::getInt8Ty(m->getContext());
-    llvm::Type *i32 = llvm::Type::getInt32Ty(m->getContext());
-
-    llvm::Type *args_t[] = {i8->getPointerTo()->getPointerTo()};
-    llvm::FunctionType *func_t = llvm::FunctionType::get(i32, args_t, false);
-    llvm::Function *wrapper = llvm::Function::Create(func_t, llvm::GlobalValue::ExternalLinkage, name, m);
-    llvm::BasicBlock *block = llvm::BasicBlock::Create(m->getContext(), "entry", wrapper);
-    llvm::IRBuilder<> builder(m->getContext());
->>>>>>> 6649574b
     builder.SetInsertPoint(block);
 
     llvm::Value *arg_array = wrapper->arg_begin();
