#include <sstream>

#include "CodeGen_GPU_Host.h"
#include "CodeGen_PTX_Dev.h"
#include "CodeGen_OpenCL_Dev.h"
#include "CodeGen_OpenGL_Dev.h"
#include "IROperator.h"
#include "IRPrinter.h"
#include "Debug.h"
#include "CodeGen_Internal.h"
#include "Util.h"
#include "Bounds.h"
#include "Simplify.h"
#include "VaryingAttributes.h"

#ifdef _WIN32
#define NOMINMAX
#ifdef _WIN64
#define GPU_LIB_CC
#else
#define GPU_LIB_CC __stdcall
#endif
#include <windows.h>
static bool have_symbol(const char *s) {
    return GetProcAddress(GetModuleHandle(NULL), s) != NULL;
}
#else
#define GPU_LIB_CC
#include <dlfcn.h>
static bool have_symbol(const char *s) {
    return dlsym(NULL, s) != NULL;
}
#endif

namespace Halide {
namespace Internal {

using std::vector;
using std::string;
using std::map;

using namespace llvm;

// Sniff the contents of a kernel to extracts the bounds of all the
// thread indices (so we know how many threads to launch), and the
// amount of shared memory to allocate.
class ExtractBounds : public IRVisitor {
public:

    Expr num_threads[4];
    Expr num_blocks[4];
    Expr shared_mem_size;

    ExtractBounds() : shared_mem_size(0), found_shared(false) {
        for (int i = 0; i < 4; i++) {
            num_threads[i] = num_blocks[i] = 1;
        }
    }

private:

    bool found_shared;
    Scope<Interval> scope;

    using IRVisitor::visit;

    void visit(const For *op) {
        if (CodeGen_GPU_Dev::is_gpu_var(op->name)) {
            internal_assert(is_zero(op->min));
        }

        if (ends_with(op->name, ".__thread_id_x")) {
            num_threads[0] = op->extent;
        } else if (ends_with(op->name, ".__thread_id_y")) {
            num_threads[1] = op->extent;
        } else if (ends_with(op->name, ".__thread_id_z")) {
            num_threads[2] = op->extent;
        } else if (ends_with(op->name, ".__thread_id_w")) {
            num_threads[3] = op->extent;
        } else if (ends_with(op->name, ".__block_id_x")) {
            num_blocks[0] = op->extent;
        } else if (ends_with(op->name, ".__block_id_y")) {
            num_blocks[1] = op->extent;
        } else if (ends_with(op->name, ".__block_id_z")) {
            num_blocks[2] = op->extent;
        } else if (ends_with(op->name, ".__block_id_w")) {
            num_blocks[3] = op->extent;
        }

        if (!found_shared) {
            Interval ie = bounds_of_expr_in_scope(op->extent, scope);
            Interval im = bounds_of_expr_in_scope(op->min, scope);
            scope.push(op->name, Interval(im.min, im.max + ie.max - 1));
            op->body.accept(this);
            scope.pop(op->name);
        } else {
            op->body.accept(this);
        }
    }

    void visit(const Allocate *allocate) {
        if (allocate->name == "__shared") {
            internal_assert(allocate->type == UInt(8) && allocate->extents.size() == 1);
            shared_mem_size = bounds_of_expr_in_scope(allocate->extents[0], scope).max;
            found_shared = true;
        }
        allocate->body.accept(this);
    }

    void visit(const LetStmt *op) {
        if (!found_shared) {
            Interval i = bounds_of_expr_in_scope(op->value, scope);
            scope.push(op->name, i);
            op->body.accept(this);
            scope.pop(op->name);
        } else {
            op->body.accept(this);
        }
    }
};


class GPU_Host_Closure : public Halide::Internal::Closure {
public:
    GPU_Host_Closure(Stmt s, const std::string &lv, bool skip_gpu_loops=false) : skip_gpu_loops(skip_gpu_loops) {
        ignore.push(lv, 0);
        s.accept(this);
    }

    vector<GPU_Argument> arguments();

protected:
    using Internal::Closure::visit;

    void visit(const For *op);

    void visit(const Call *op) {
        if (op->call_type == Call::Intrinsic &&
            (op->name == Call::glsl_texture_load ||
             op->name == Call::glsl_texture_store)) {

            // The argument to the call is either a StringImm or a broadcasted
            // StringImm if this is part of a vectorized expression

            const StringImm *string_imm = op->args[0].as<StringImm>();
            if (!string_imm) {
                internal_assert(op->args[0].as<Broadcast>());
                string_imm = op->args[0].as<Broadcast>()->value.as<StringImm>();
            }

            internal_assert(string_imm);

            string bufname = string_imm->value;
            BufferRef &ref = buffers[bufname];
            ref.type = op->type;
            // TODO: do we need to set ref.dimensions?

            if (op->name == Call::glsl_texture_load) {
                ref.read = true;
            } else if (op->name == Call::glsl_texture_store) {
                ref.write = true;
            }

            // The Func's name and the associated .buffer are mentioned in the
            // argument lists, but don't treat them as free variables.
            ignore.push(bufname, 0);
            ignore.push(bufname + ".buffer", 0);
            Internal::Closure::visit(op);
            ignore.pop(bufname + ".buffer");
            ignore.pop(bufname);
        } else {
            Internal::Closure::visit(op);
        }
    }

    bool skip_gpu_loops;
};

vector<GPU_Argument> GPU_Host_Closure::arguments() {
    vector<GPU_Argument> res;
    for (map<string, Type>::const_iterator iter = vars.begin(); iter != vars.end(); ++iter) {
        debug(2) << "var: " << iter->first << "\n";
        res.push_back(GPU_Argument(iter->first, false, iter->second, 0));
    }
    for (map<string, BufferRef>::const_iterator iter = buffers.begin(); iter != buffers.end(); ++iter) {
        debug(2) << "buffer: " << iter->first << " " << iter->second.size;
        if (iter->second.read) debug(2) << " (read)";
        if (iter->second.write) debug(2) << " (write)";
        debug(2) << "\n";

        GPU_Argument arg(iter->first, true, iter->second.type, iter->second.dimensions, iter->second.size);
        arg.read = iter->second.read;
        arg.write = iter->second.write;
        res.push_back(arg);
    }
    return res;
}


void GPU_Host_Closure::visit(const For *loop) {
    if (skip_gpu_loops &&
        CodeGen_GPU_Dev::is_gpu_var(loop->name)) {
        return;
    }
    Internal::Closure::visit(loop);
}

template<typename CodeGen_CPU>
bool CodeGen_GPU_Host<CodeGen_CPU>::lib_cuda_linked = false;

template<typename CodeGen_CPU>
CodeGen_GPU_Host<CodeGen_CPU>::CodeGen_GPU_Host(Target target) :
    CodeGen_CPU(target),
    cgdev(make_devices(target)) {
}

template<typename CodeGen_CPU>
std::map<DeviceAPI, CodeGen_GPU_Dev *> CodeGen_GPU_Host<CodeGen_CPU>::make_devices(Target t)
{
    std::map<DeviceAPI, CodeGen_GPU_Dev *> result;

    // For the default GPU, OpenCL is preferred, CUDA next, and OpenGL last.
    // The code is in reverse order to allow later tests to override earlier ones.
    DeviceAPI default_api = DeviceAPI::Default_GPU;
    if (t.has_feature(Target::OpenGL)) {
        debug(1) << "Constructing OpenGL device codegen\n";
        result[DeviceAPI::GLSL] = new CodeGen_OpenGL_Dev(t);
        default_api = DeviceAPI::GLSL;
    }
    if (t.has_feature(Target::CUDA)) {
        debug(1) << "Constructing CUDA device codegen\n";
        result[DeviceAPI::CUDA] = new CodeGen_PTX_Dev(t);
        default_api = DeviceAPI::CUDA;
    }
    if (t.has_feature(Target::OpenCL)) {
        debug(1) << "Constructing OpenCL device codegen\n";
        result[DeviceAPI::OpenCL] = new CodeGen_OpenCL_Dev(t);
        default_api = DeviceAPI::OpenCL;
    }

    if (result.empty()) {
        internal_error << "Requested unknown GPU target: " << t.to_string() << "\n";
    } else {
        result[DeviceAPI::Default_GPU] = result[default_api];
    }
    return result;
}

template<typename CodeGen_CPU>
CodeGen_GPU_Host<CodeGen_CPU>::~CodeGen_GPU_Host() {
    std::map<DeviceAPI, CodeGen_GPU_Dev *>::iterator iter;
    for (iter = cgdev.begin(); iter != cgdev.end(); iter++) {
        if (iter->first != DeviceAPI::Default_GPU) {
            delete iter->second;
        }
    }
}

template<typename CodeGen_CPU>
void CodeGen_GPU_Host<CodeGen_CPU>::init_module() {
    CodeGen_CPU::init_module();

    // also set up the child codegenerator - this is set up once per
    // PTX_Host::compile, and reused across multiple PTX_Dev::compile
    // invocations for different kernels.
    std::map<DeviceAPI, CodeGen_GPU_Dev *>::iterator iter;
    for (iter = cgdev.begin(); iter != cgdev.end(); iter++) {
        iter->second->init_module();
    }
}

template<typename CodeGen_CPU>
void CodeGen_GPU_Host<CodeGen_CPU>::compile_for_device(Stmt stmt, string name,
                                                       const vector<Argument> &args,
                                                       const vector<Buffer> &images_to_embed) {
    // Unset constant flag for embedded image global variables
    for (size_t i = 0; i < images_to_embed.size(); i++) {
        string name = images_to_embed[i].name();
        GlobalVariable *global = module->getNamedGlobal(name + ".buffer");
        global->setConstant(false);
    }


    // Remember the entry block so we can branch to it upon init success.
    BasicBlock *entry = &function->getEntryBlock();

    std::map<DeviceAPI, CodeGen_GPU_Dev *>::iterator iter;
    for (iter = cgdev.begin(); iter != cgdev.end(); iter++) {
        if (iter->first == DeviceAPI::Default_GPU) {
            continue;
        }
        CodeGen_GPU_Dev *gpu_codegen = iter->second;
        std::string api_unique_name = gpu_codegen->api_unique_name();
        debug(2) << "Generating init_kernels for " << api_unique_name << "\n";

        std::vector<char> kernel_src = gpu_codegen->compile_to_src();

        Value *kernel_src_ptr = CodeGen_CPU::create_constant_binary_blob(kernel_src, "halide_" + api_unique_name + "_kernel_src");

        // Insert a new block to run initialization at the beginning of the function.
        BasicBlock *init_kernels_bb = BasicBlock::Create(*context, "init_kernels" + api_unique_name,
                                                         function, entry);
        builder->SetInsertPoint(init_kernels_bb);
        Value *user_context = get_user_context();
        Value *kernel_size = ConstantInt::get(i32, kernel_src.size());
        std::string init_kernels_name = "halide_" + api_unique_name + "_initialize_kernels";
        Value *init = module->getFunction(init_kernels_name);
        internal_assert(init) << "Could not find function " + init_kernels_name + " in initial module\n";
        Value *result = builder->CreateCall4(init, user_context,
                                             get_module_state(api_unique_name),
                                             kernel_src_ptr, kernel_size);
        Value *did_succeed = builder->CreateICmpEQ(result, ConstantInt::get(i32, 0));
        CodeGen_CPU::create_assertion(did_succeed, "Failure inside " + init_kernels_name);

        // Upon success, jump to the previous entry.
        builder->CreateBr(entry);
        // Set the entry for the next init block to the init block just generated
        entry = init_kernels_bb;
    }

    // Optimize the module
    CodeGen_CPU::optimize_module();
}

template<typename CodeGen_CPU>
void CodeGen_GPU_Host<CodeGen_CPU>::jit_init(ExecutionEngine *ee, Module *module) {

    // Make sure extern cuda calls inside the module point to the
    // right things. If cuda is already linked in we should be
    // fine. If not we need to tell llvm to load it.
    if (target.has_feature(Target::CUDA) && !lib_cuda_linked) {
        // First check if libCuda has already been linked
        // in. If so we shouldn't need to set any mappings.
        if (have_symbol("cuInit")) {
            debug(1) << "This program was linked to cuda already\n";
        } else {
            debug(1) << "Looking for cuda shared library...\n";
            string error;
            llvm::sys::DynamicLibrary::LoadLibraryPermanently("libcuda.so", &error);
            if (!error.empty()) {
                error.clear();
                llvm::sys::DynamicLibrary::LoadLibraryPermanently("libcuda.dylib", &error);
            }
            if (!error.empty()) {
                error.clear();
                llvm::sys::DynamicLibrary::LoadLibraryPermanently("/Library/Frameworks/CUDA.framework/CUDA", &error);
            }
            if (!error.empty()) {
                error.clear();
                llvm::sys::DynamicLibrary::LoadLibraryPermanently("nvcuda.dll", &error);
            }
            user_assert(error.empty()) << "Could not find libcuda.so, libcuda.dylib, or nvcuda.dll\n";
        }
        lib_cuda_linked = true;
    } else if (target.has_feature(Target::OpenCL)) {
        // First check if libOpenCL has already been linked
        // in. If so we shouldn't need to set any mappings.
        if (have_symbol("clCreateContext")) {
            debug(1) << "This program was linked to OpenCL already\n";
        } else {
            debug(1) << "Looking for OpenCL shared library...\n";
            string error;
            llvm::sys::DynamicLibrary::LoadLibraryPermanently("libOpenCL.so", &error);
            if (!error.empty()) {
                error.clear();
                llvm::sys::DynamicLibrary::LoadLibraryPermanently("/System/Library/Frameworks/OpenCL.framework/OpenCL", &error);
            }
            if (!error.empty()) {
                error.clear();
                llvm::sys::DynamicLibrary::LoadLibraryPermanently("opencl.dll", &error); // TODO: test on Windows
            }
            user_assert(error.empty()) << "Could not find libopencl.so, OpenCL.framework, or opencl.dll\n";
        }
    } else if (target.has_feature(Target::OpenGL)) {
        if (target.os == Target::Linux) {
            if (have_symbol("glXGetCurrentContext") && have_symbol("glDeleteTextures")) {
                debug(1) << "OpenGL support code already linked in...\n";
            } else {
                debug(1) << "Looking for OpenGL support code...\n";
                string error;
                llvm::sys::DynamicLibrary::LoadLibraryPermanently("libGL.so.1", &error);
                user_assert(error.empty()) << "Could not find libGL.so\n";
                llvm::sys::DynamicLibrary::LoadLibraryPermanently("libX11.so", &error);
                user_assert(error.empty()) << "Could not find libX11.so\n";
            }
        } else if (target.os == Target::OSX) {
            if (have_symbol("aglCreateContext") && have_symbol("glDeleteTextures")) {
                debug(1) << "OpenGL support code already linked in...\n";
            } else {
                debug(1) << "Looking for OpenGL support code...\n";
                string error;
                llvm::sys::DynamicLibrary::LoadLibraryPermanently("/System/Library/Frameworks/AGL.framework/AGL", &error);
                user_assert(error.empty()) << "Could not find AGL.framework\n";
                llvm::sys::DynamicLibrary::LoadLibraryPermanently("/System/Library/Frameworks/OpenGL.framework/OpenGL", &error);
                user_assert(error.empty()) << "Could not find OpenGL.framework\n";
            }
        } else {
            internal_error << "JIT support for OpenGL on anything other than linux or OS X not yet implemented\n";
        }
    }
}

template<typename CodeGen_CPU>
void CodeGen_GPU_Host<CodeGen_CPU>::visit(const For *loop) {
    if (CodeGen_GPU_Dev::is_gpu_var(loop->name)) {
        // We're in the loop over innermost thread dimension
        debug(2) << "Kernel launch: " << loop->name << "\n";

        ExtractBounds bounds;
        loop->accept(&bounds);

        debug(2) << "Kernel bounds: ("
                 << bounds.num_threads[0] << ", "
                 << bounds.num_threads[1] << ", "
                 << bounds.num_threads[2] << ", "
                 << bounds.num_threads[3] << ") threads, ("
                 << bounds.num_blocks[0] << ", "
                 << bounds.num_blocks[1] << ", "
                 << bounds.num_blocks[2] << ", "
                 << bounds.num_blocks[3] << ") blocks\n";

        // compile the kernel
        string kernel_name = unique_name("kernel_" + loop->name, false);
        for (size_t i = 0; i < kernel_name.size(); i++) {
            if (!isalnum(kernel_name[i])) {
                kernel_name[i] = '_';
            }
        }

        Value *null_float_ptr = ConstantPointerNull::get(CodeGen_LLVM::f32->getPointerTo());
        Value *zero_int32 = codegen(Expr(cast<int>(0)));

        Value *gpu_num_padded_attributes  = zero_int32;
        Value *gpu_vertex_buffer   = null_float_ptr;
        Value *gpu_num_coords_dim0 = zero_int32;
        Value *gpu_num_coords_dim1 = zero_int32;

        if (loop->device_api == DeviceAPI::GLSL) {

            // GL draw calls that invoke the GLSL shader are issued for pairs of
            // for-loops over spatial x and y dimensions. For each for-loop we create
            // one scalar vertex attribute for the spatial dimension corresponding to
            // that loop, plus one scalar attribute for each expression previously
            // labeled as "glsl_varying"

            // Pass variables created during setup_gpu_vertex_buffer to the
            // dev run function call.
            gpu_num_padded_attributes = codegen(Variable::make(Int(32), "glsl.num_padded_attributes"));
            gpu_num_coords_dim0 = codegen(Variable::make(Int(32), "glsl.num_coords_dim0"));
            gpu_num_coords_dim1 = codegen(Variable::make(Int(32), "glsl.num_coords_dim1"));

            // Look up the allocation for the vertex buffer and cast it to the
            // right type
            gpu_vertex_buffer = codegen(Variable::make(Handle(), "glsl.vertex_buffer.host"));
            gpu_vertex_buffer = builder->CreatePointerCast(gpu_vertex_buffer,
                                                           CodeGen_LLVM::f32->getPointerTo());
        }

        // compute a closure over the state passed into the kernel
        GPU_Host_Closure c(loop, loop->name);

        // Determine the arguments that must be passed into the halide function
        vector<GPU_Argument> closure_args = c.arguments();

        // Halide allows passing of scalar float and integer arguments. For
        // OpenGL, pack these into vec4 uniforms and varying attributes
        if (target.has_feature(Target::OpenGL)) {

            int num_uniform_floats = 0;

            // The spatial x and y coordinates are passed in the first two
            // scalar float varying slots
            int num_varying_floats = 2;
            int num_uniform_ints   = 0;

            // Pack scalar parameters into vec4
            for (size_t i = 0; i < closure_args.size(); i++) {
                if (closure_args[i].is_buffer) {
                    continue;
                } else if (ends_with(closure_args[i].name, ".varying")) {
                    closure_args[i].packed_index = num_varying_floats++;
                } else if (closure_args[i].type.is_float()) {
                    closure_args[i].packed_index = num_uniform_floats++;
                } else if (closure_args[i].type.is_int()) {
                    closure_args[i].packed_index = num_uniform_ints++;
                }
            }
        }

        for (size_t i = 0; i < closure_args.size(); i++) {
            if (closure_args[i].is_buffer && allocations.contains(closure_args[i].name)) {
                closure_args[i].size = allocations.get(closure_args[i].name).constant_bytes;
            }
        }

        CodeGen_GPU_Dev *gpu_codegen = cgdev[loop->device_api];
        user_assert(gpu_codegen != NULL)
            << "Loop is scheduled on device " << loop->device_api
            << " which does not appear in target " << target.to_string() << "\n";
        gpu_codegen->add_kernel(loop, kernel_name, closure_args);

        // get the actual name of the generated kernel for this loop
        kernel_name = gpu_codegen->get_current_kernel_name();
        debug(2) << "Compiled launch to kernel \"" << kernel_name << "\"\n";
        Value *entry_name_str = builder->CreateGlobalStringPtr(kernel_name, "entry_name");

        llvm::Type *target_size_t_type = (target.bits == 32) ? i32 : i64;

        // build the kernel arguments array
        llvm::PointerType *arg_t = i8->getPointerTo(); // void*
        int num_args = (int)closure_args.size();

        // NULL-terminated list
        Value *gpu_args_arr =
            create_alloca_at_entry(ArrayType::get(arg_t, num_args+1),
                                   num_args+1,
                                   kernel_name + "_args");

        // NULL-terminated list of size_t's
        Value *gpu_arg_sizes_arr =
            create_alloca_at_entry(ArrayType::get(target_size_t_type, num_args+1),
                                   num_args+1,
                                   kernel_name + "_arg_sizes");

        Value *gpu_arg_is_buffer_arr =
            create_alloca_at_entry(ArrayType::get(i8, num_args+1),
                                   num_args+1,
                                   kernel_name + "_arg_is_buffer");

        for (int i = 0; i < num_args; i++) {
            // get the closure argument
            string name = closure_args[i].name;
            Value *val;

<<<<<<< HEAD
            if (closure_args[i].is_buffer()) {
                // If it's a buffer, dereference the "dev handle" which is the
                // name tagged with ".buffer"
                if (ends_with(name, ".buffer")) {
                    val = buffer_dev(sym_get(name));
                } else {
                    val = buffer_dev(sym_get(name + ".buffer"));
                }
=======
            if (closure_args[i].is_buffer) {
                // If it's a buffer, dereference the dev handle
                val = buffer_dev(sym_get(name + ".buffer"));
>>>>>>> c2c4569b
            } else if (ends_with(name, ".varying")) {
                // Expressions for varying attributes are passed in the
                // expression mesh. Pass a non-NULL value in the argument array
                // to keep it in sync with the argument names encoded in the
                // shader header
                val = ConstantInt::get(target_size_t_type, 1);
            } else {
                // Otherwise just look up the symbol
                val = sym_get(name);
            }

            // allocate stack space to mirror the closure element. It
            // might be in a register and we need a pointer to it for
            // the gpu args array.
            Value *ptr = builder->CreateAlloca(val->getType(), NULL, name+".stack");
            // store the closure value into the stack space
            builder->CreateStore(val, ptr);

            // store a void * pointer to the argument into the gpu_args_arr
            Value *bits = builder->CreateBitCast(ptr, arg_t);
            builder->CreateStore(bits,
                                 builder->CreateConstGEP2_32(gpu_args_arr, 0, i));

            // store the size of the argument
            int size_bits = (closure_args[i].is_buffer) ? target.bits : closure_args[i].type.bits;
            builder->CreateStore(ConstantInt::get(target_size_t_type, size_bits/8),
                                 builder->CreateConstGEP2_32(gpu_arg_sizes_arr, 0, i));

            builder->CreateStore(ConstantInt::get(i8, closure_args[i].is_buffer),
                                 builder->CreateConstGEP2_32(gpu_arg_is_buffer_arr, 0, i));
        }
        // NULL-terminate the lists
        builder->CreateStore(ConstantPointerNull::get(arg_t),
                             builder->CreateConstGEP2_32(gpu_args_arr, 0, num_args));
        builder->CreateStore(ConstantInt::get(target_size_t_type, 0),
                             builder->CreateConstGEP2_32(gpu_arg_sizes_arr, 0, num_args));
        builder->CreateStore(ConstantInt::get(i8, 0),
                             builder->CreateConstGEP2_32(gpu_arg_is_buffer_arr, 0, num_args));

        std::string api_unique_name = gpu_codegen->api_unique_name();

        // TODO: only three dimensions can be passed to
        // cuLaunchKernel. How should we handle blkid[3]?
        internal_assert(is_one(bounds.num_threads[3]) && is_one(bounds.num_blocks[3]));
        Value *launch_args[] = {
            get_user_context(),
            builder->CreateLoad(get_module_state(api_unique_name)),
            entry_name_str,
            codegen(bounds.num_blocks[0]), codegen(bounds.num_blocks[1]), codegen(bounds.num_blocks[2]),
            codegen(bounds.num_threads[0]), codegen(bounds.num_threads[1]), codegen(bounds.num_threads[2]),
            codegen(bounds.shared_mem_size),
            builder->CreateConstGEP2_32(gpu_arg_sizes_arr, 0, 0, "gpu_arg_sizes_ar_ref" + api_unique_name),
            builder->CreateConstGEP2_32(gpu_args_arr, 0, 0, "gpu_args_arr_ref" + api_unique_name),
            builder->CreateConstGEP2_32(gpu_arg_is_buffer_arr, 0, 0, "gpu_arg_is_buffer_ref" + api_unique_name),
            gpu_num_padded_attributes,
            gpu_vertex_buffer,
            gpu_num_coords_dim0,
            gpu_num_coords_dim1,
        };
        std::string run_fn_name = "halide_" + api_unique_name + "_run";
        llvm::Function *dev_run_fn = module->getFunction(run_fn_name);
        internal_assert(dev_run_fn) << "Could not find " << run_fn_name << " in module\n";
        Value *result = builder->CreateCall(dev_run_fn, launch_args);
        Value *did_succeed = builder->CreateICmpEQ(result, ConstantInt::get(i32, 0));
        CodeGen_CPU::create_assertion(did_succeed, "Failure inside " + run_fn_name);
    } else {
        CodeGen_CPU::visit(loop);
    }
}

template<typename CodeGen_CPU>
Value *CodeGen_GPU_Host<CodeGen_CPU>::get_module_state(const std::string &api_unique_name) {
    GlobalVariable *module_state = module->getGlobalVariable("module_state" + api_unique_name, true);
    if (!module_state)
    {
        // Create a global variable to hold the module state
        PointerType *void_ptr_type = llvm::Type::getInt8PtrTy(*context);
        module_state = new GlobalVariable(*module, void_ptr_type,
                                          false, GlobalVariable::InternalLinkage,
                                          ConstantPointerNull::get(void_ptr_type),
                                          "module_state" + api_unique_name);
        debug(4) << "Created device module state global variable\n";
    }

    return module_state;
}


// Force template instantiation for x86 and arm.
#ifdef WITH_X86
template class CodeGen_GPU_Host<CodeGen_X86>;
#endif

#if defined(WITH_ARM) || defined(WITH_AARCH64)
template class CodeGen_GPU_Host<CodeGen_ARM>;
#endif

#ifdef WITH_MIPS
template class CodeGen_GPU_Host<CodeGen_MIPS>;
#endif

#ifdef WITH_NATIVE_CLIENT
template class CodeGen_GPU_Host<CodeGen_PNaCl>;
#endif

}}<|MERGE_RESOLUTION|>--- conflicted
+++ resolved
@@ -532,8 +532,7 @@
             string name = closure_args[i].name;
             Value *val;
 
-<<<<<<< HEAD
-            if (closure_args[i].is_buffer()) {
+            if (closure_args[i].is_buffer) {
                 // If it's a buffer, dereference the "dev handle" which is the
                 // name tagged with ".buffer"
                 if (ends_with(name, ".buffer")) {
@@ -541,11 +540,6 @@
                 } else {
                     val = buffer_dev(sym_get(name + ".buffer"));
                 }
-=======
-            if (closure_args[i].is_buffer) {
-                // If it's a buffer, dereference the dev handle
-                val = buffer_dev(sym_get(name + ".buffer"));
->>>>>>> c2c4569b
             } else if (ends_with(name, ".varying")) {
                 // Expressions for varying attributes are passed in the
                 // expression mesh. Pass a non-NULL value in the argument array
