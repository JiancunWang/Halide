--- conflicted
+++ resolved
@@ -2276,21 +2276,11 @@
 
         // Make a size 1 vector of undef at the end to mix in undef values.
         Value *undefs = UndefValue::get(arg->getType());
-
-<<<<<<< HEAD
-            // Make a size 1 vector of undef at the end to mix in undef values.
-            Value *undefs = UndefValue::get(arg->getType());
-            debug(2) << "shuffle call intrin\n";
-            value = builder->CreateShuffleVector(arg, undefs, ConstantVector::get(indices));
-            if (debug::debug_level >= 2) value -> dump();
-=======
         value = builder->CreateShuffleVector(arg, undefs, ConstantVector::get(indices));
 
         if (op->type.is_scalar()) {
             value = builder->CreateExtractElement(value, ConstantInt::get(i32, 0));
         }
->>>>>>> 7b5c3e4e
-
     } else if (op->is_intrinsic(Call::interleave_vectors)) {
         internal_assert(0 < op->args.size());
         value = interleave_vectors(op->type, op->args);
@@ -2625,24 +2615,11 @@
 #if LLVM_VERSION >= 37
                     trace_event_type,
 #endif
-<<<<<<< HEAD
-                        trace_event,
-                        0,
-                        i);
-                // llvm::PointerType *field = cast<PointerType>(field_ptr->getType());
-                // llvm::Type *FieldType = field->getElementType();
-                // if (members[i]->getType() != FieldType)
-                //   builder->CreateBitCast(members[i], FieldType);
-
-                builder->CreateStore(members[i], field_ptr);
-            }
-=======
                     trace_event,
                     0,
                     i);
             builder->CreateStore(members[i], field_ptr);
         }
->>>>>>> 7b5c3e4e
 
         // Call the runtime function
         vector<Value *> args(2);
