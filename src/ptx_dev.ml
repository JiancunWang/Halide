open Llvm
open Ir
open Ir_printer
open Util
open Cg_llvm_util
open Analysis
open Constant_fold

let shared_addrspace = 4

type state = {
  shared_mem_bytes : int ref;
  first_block : bool ref;
}
type context = state cg_context
let start_state () =
  let sh = 0 in
  let fst = true in
  {
    shared_mem_bytes = ref sh;
    first_block = ref fst;
  }
(* TODO: track current surrounding thread/block nest scope.
 * should allow malloc to compute correct offsets. *)

let is_simt_var name =
  let name = base_name name in
  List.exists
    (fun v -> name = v)
    ["threadidx"; "threadidy"; "threadidz"; "threadidw"; "blockidx"; "blockidy"; "blockidz"; "blockidz"]

exception Unknown_intrinsic of string

let pointer_size = 8

(* TODO: replace references to loop bounds with blockDim, gridDim? *)
let simt_intrinsic name =
  (* TODO: pass through dotted extern function names *)
  match base_name name with
    | "threadidx" -> ".llvm.ptx.read.tid.x"
    | "threadidy" -> ".llvm.ptx.read.tid.y"
    | "threadidz" -> ".llvm.ptx.read.tid.z"
    | "threadidw" -> ".llvm.ptx.read.tid.w"
    | "blockidx"  -> ".llvm.ptx.read.ctaid.x"
    | "blockidy"  -> ".llvm.ptx.read.ctaid.y"
    | "blockidz"  -> ".llvm.ptx.read.ctaid.z"
    | "blockidw"  -> ".llvm.ptx.read.ctaid.w"
    | n -> raise (Unknown_intrinsic n)
    (* Can also support:
        laneid
        warpid
        nwarpid
        smid
        nsmid
        gridid
        clock
        clock64
        pm0
        pm1
        pm2
        pm3 *)

let rec cg_expr con = function
  | Debug (e, _, _) ->
      Printf.printf "Skipping Debug expr inside device kernel\n%!";
      cg_expr con e
  | e -> con.cg_expr e

let rec cg_stmt con = function
  | Print _ ->
      Printf.printf "Dropping Print stmt inside device kernel\n%!";
      const_zero con.c (* ignorable return value *)
  | For (name, base, width, ordered, body) when is_simt_var name ->
      (* TODO: loop needs to be turned into If (which we don't have in our IR), not dropped *)
      Printf.eprintf "Dropping %s loop on %s (%s..%s)\n%!"
        (if ordered then "serial" else "parallel") name (string_of_expr base) (string_of_expr width);
      assert (not ordered);

      let b = con.b
      and c = con.c
      and cg_expr = cg_expr con
      and cg_stmt = cg_stmt con
      and sym_add = con.sym_add
      and sym_remove = con.sym_remove in
      
      (* Issue a thread barrier to complete prior ParFor *)
      (* TODO: this can be optimized out for cases where we don't share chunks downstream *)
      begin match base_name name with
        (* | "threadidx" *)
        | "threadidy"
        | "threadidz"
        | "threadidw" ->
          if not !(con.arch_state.first_block) then begin
            let barrier = match base_name name with
              (* | "threadidx" -> 1 *)
              | "threadidy" -> 0
              | n -> failwith ("No barriers defined for ParFor over " ^ n)
            in
            let syncthreads = match lookup_function "llvm.ptx.bar.sync" con.m with
              | Some f -> f
              | None -> failwith "failed to find llvm.ptx.bar.sync intrinsic"
            in
            ignore (build_call syncthreads [| const_int (i32_type con.c) barrier |] "" con.b)
          end;
          con.arch_state.first_block := false
        | _ -> ()
      end;

      (* Drop this explicit loop, and just SIMTfy variable references in its body *)
      (* Add base to all references to name inside loop, since CTA and Thread IDs start from 0 *)
      let simtvar = (Call (i32, simt_intrinsic name, [])) in
      let loopvar = simtvar +~ base in

      (* create the basic blocks for the (start of the) loop body, and continuing after the loop *)
      let the_function = block_parent (insertion_block b) in
      let loop_bb = append_block c (name ^ "_simt_loop") the_function in
      let after_bb = append_block c (name ^ "_simt_afterloop") the_function in
      
      (* conditionally jump into the loop, if our thread corresponds to a valid iteration *)
      let cond = Cmp(LT, simtvar, width) in
      Printf.eprintf " for -> if (%s)\n%!" (string_of_expr cond);
      (* dump_module con.m; *)

      ignore (build_cond_br (cg_expr cond) loop_bb after_bb b);
      (* ignore (build_br loop_bb b); *)

      (* Start insertion in loop_bb. *)
      position_at_end loop_bb b;

      (* push the loop variable into scope *)
      sym_add name (cg_expr loopvar);

      (* codegen the body *)
      ignore (cg_stmt body);

      (* pop the loop variable *)
      sym_remove name;

      (* Insert branch out of if. *)
      ignore (build_br after_bb b);

      (* Any new code will be inserted in after_bb. *)
      position_at_end after_bb b;
      
      (* Return an ignorable llvalue *)
      const_int (i32_type c) 0

  | stmt -> con.cg_stmt stmt

let rec codegen_entry dev_ctx dev_mod cg_entry entry =
  failwith "Direct use of Ptx_dev.codegen_entry is not supported"

let malloc con name count elem_size =
  let zero = const_zero con.c in
  let size = match constant_fold_expr (count *~ elem_size) with
    | IntImm sz -> sz
    | sz -> failwith (Printf.sprintf "PTX device malloc of %s with non-const size %s\n" name (string_of_expr sz))
  in
  Printf.printf "malloc %s[%d bytes] on PTX device\n%!" name size;
  con.arch_state.shared_mem_bytes := !(con.arch_state.shared_mem_bytes) + size;
  let elemty = element_type (raw_buffer_t con.c) in
  let ty = array_type elemty size in
  let init = undef ty in
  let buf = define_qualified_global name init shared_addrspace con.m in
<<<<<<< HEAD
  build_gep buf [| zero; zero |] (name ^ ".buf_base") con.b

let free con name ptr =
  (* Return an ignorable llvalue *)
  const_zero con.c

=======
  let addr = build_gep buf [| zero; zero |] (name ^ ".buf_base") con.b in
  (addr, fun _ -> ())
    
>>>>>>> 81f5d24c
let env =
  let ntid_decl   = (".llvm.ptx.read.ntid.x", [], i32, Extern) in
  let nctaid_decl = (".llvm.ptx.read.nctaid.x", [], i32, Extern) in

  let e = Environment.empty in
  let e = Environment.add "llvm.ptx.read.nctaid.x" nctaid_decl e in
  let e = Environment.add "llvm.ptx.read.ntid.x" ntid_decl e in

  e<|MERGE_RESOLUTION|>--- conflicted
+++ resolved
@@ -162,18 +162,9 @@
   let ty = array_type elemty size in
   let init = undef ty in
   let buf = define_qualified_global name init shared_addrspace con.m in
-<<<<<<< HEAD
-  build_gep buf [| zero; zero |] (name ^ ".buf_base") con.b
-
-let free con name ptr =
-  (* Return an ignorable llvalue *)
-  const_zero con.c
-
-=======
   let addr = build_gep buf [| zero; zero |] (name ^ ".buf_base") con.b in
   (addr, fun _ -> ())
     
->>>>>>> 81f5d24c
 let env =
   let ntid_decl   = (".llvm.ptx.read.ntid.x", [], i32, Extern) in
   let nctaid_decl = (".llvm.ptx.read.nctaid.x", [], i32, Extern) in
